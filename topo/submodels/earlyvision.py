"""
Contains a variety of sensory models, specifically models for the
visual pathway.
"""
import param
import lancet
import numpy
import numbergen
import imagen

from imagen.patterncoordinator import PatternCoordinator

from topo.base.arrayutil import DivideWithConstant
from topo.submodels import Model
from topo import sheet, transferfn


class SensoryModel(Model):

    dims = param.List(default=['xy'],class_=str,doc="""
        Stimulus dimensions to include, out of the possible list:
          :'xy': Position in x and y coordinates""")

    num_inputs = param.Integer(default=2,bounds=(1,None),doc="""
        How many input patterns to present per unit area at each
        iteration, when using discrete patterns (e.g. Gaussians).""")



class VisualInputModel(SensoryModel):

    dims = param.List(default=['xy','or'],class_=str,doc="""
        Stimulus dimensions to include, out of the possible list:
          :'xy': Position in x and y coordinates
          :'or': Orientation
          :'od': Ocular dominance
          :'dy': Disparity
          :'dr': Direction of motion
          :'sf': Spatial frequency
          :'cr': Color (not implemented yet)""")

    area = param.Number(default=1.0,bounds=(0,None),
        inclusive_bounds=(False,True),doc="""
        Linear size of cortical area to simulate.
        2.0 gives a 2.0x2.0 Sheet area in V1.""")

    dim_fraction = param.Number(default=0.7,bounds=(0.0,1.0),doc="""
        Fraction by which the input brightness varies between the two
        eyes.  Only used if 'od' in 'dims'.""")

    contrast=param.Number(default=70, bounds=(0,100),doc="""
        Brightness of the input patterns as a contrast (percent). Only
        used if 'od' not in 'dims'.""")

    sf_spacing=param.Number(default=2.0,bounds=(1,None),doc="""
        Determines the factor by which successive SF channels increase
        in size.  Only used if 'sf' in 'dims'.""")

    sf_channels=param.Integer(default=2,bounds=(1,None),softbounds=(1,4),doc="""
        Number of spatial frequency channels. Only used if 'sf' in 'dims'.""")

    max_disparity = param.Number(default=4.0,bounds=(0,None),doc="""
        Maximum disparity between input pattern positions in the left
        and right eye. Only used if 'dy' in 'dims'.""")

    num_lags = param.Integer(default=4, bounds=(1,None),doc="""
        Number of successive frames before showing a new input
        pattern.  This also determines the number of connections
        between each individual LGN sheet and V1. Only used if 'dr' in
        'dims'.""")

    speed=param.Number(default=2.0/24.0,bounds=(0,None),
                       softbounds=(0,3.0/24.0),doc="""
        Distance in sheet coordinates between successive frames, when
        translating patterns. Only used if 'dr' in 'dims'.""")

    __abstract = True


    def setup_attributes(self, attrs):
        attrs = super(VisualInputModel, self).setup_attributes(attrs)
        attrs.Eyes=(['Left','Right']
                    if 'od' in self.dims or 'dy' in self.dims else [''])

        attrs.SF=range(1,self.sf_channels+1) if 'sf' in self.dims else [1]
        attrs.Lags = range(self.num_lags) if 'dr' in self.dims else [0]

        if 'dr' in self.dims:
            param.Dynamic.time_dependent = True
            numbergen.RandomDistribution.time_dependent = True
            self.message('time_dependent set to true for motion model!')
        return attrs


    def setup_training_patterns(self):
        # all the below will eventually end up in PatternCoordinator!
        disparity_bound = 0.0
        position_bound_x = self.area/2.0+0.25
        position_bound_y = self.area/2.0+0.25

        if 'dy' in self.dims:
            disparity_bound = self.max_disparity*0.041665/2.0
            #TFALERT: Formerly: position_bound_x = self.area/2.0+0.2
            position_bound_x -= disparity_bound

        pattern_labels=[s + 'Retina' for s in self.attrs.Eyes]
        # all the above will eventually end up in PatternCoordinator!

        return PatternCoordinator(
            features_to_vary=self.dims,
            pattern_labels=pattern_labels,
            pattern_parameters={'size': 0.088388 if 'or' in self.dims else 3*0.088388,
                                'aspect_ratio': 4.66667 if 'or' in self.dims else 1.0,
                                'scale': self.contrast/100.0},
            disparity_bound=disparity_bound,
            position_bound_x=position_bound_x,
            position_bound_y=position_bound_y,
            dim_fraction=self.dim_fraction,
            reset_period=(max(self.attrs.Lags)+1),
            speed=self.speed,
            sf_spacing=self.sf_spacing,
            sf_max_channel=max(self.attrs.SF),
            patterns_per_label=int(self.num_inputs*self.area*self.area))()



class EarlyVisionModel(VisualInputModel):

    retina_density = param.Number(default=24.0,bounds=(0,None),
        inclusive_bounds=(False,True),doc="""
        The nominal_density to use for the retina.""")

    lgn_density = param.Number(default=24.0,bounds=(0,None),
        inclusive_bounds=(False,True),doc="""
        The nominal_density to use for the LGN.""")

    lgnaff_radius=param.Number(default=0.375,bounds=(0,None),doc="""
        Connection field radius of a unit in the LGN level to units in
        a retina sheet.""")

    lgnlateral_radius=param.Number(default=0.5,bounds=(0,None),doc="""
        Connection field radius of a unit in the LGN level to
        surrounding units, in case gain control is used.""")

    v1aff_radius=param.Number(default=0.27083,bounds=(0,None),doc="""
        Connection field radius of a unit in V1 to units in a LGN
        sheet.""")

    gain_control = param.Boolean(default=True,doc="""
        Whether to use divisive lateral inhibition in the LGN for
        contrast gain control.""")

    strength_factor = param.Number(default=1.0,bounds=(0,None),doc="""
        Factor by which the strength of afferent connections from
        retina sheets to LGN sheets is multiplied.""")


    def setup_attributes(self, attrs):
        attrs = super(EarlyVisionModel, self).setup_attributes(attrs)
        center_polarities=['On','Off']

        # Useful for setting up sheets
        attrs.Args = {
            'eyes':lancet.List('eye', attrs.Eyes) if len(attrs.Eyes)>1 else lancet.Identity(),
            'polarities': lancet.List('polarity', center_polarities),
            'SFs': lancet.List('SF', attrs.SF) if max(attrs.SF)>1 else lancet.Identity()
            }
        return attrs

    def setup_sheets(self):
        return {'Retina':self.attrs.Args['eyes'],
                'LGN': self.attrs.Args['polarities']
                * self.attrs.Args['eyes']
                * self.attrs.Args['SFs']}


    @Model.generatorsheet
    def Retina(self, properties):
        return Model.generatorsheet.settings(
            period=1.0,
            phase=0.05,
            nominal_density=self.retina_density,
            nominal_bounds=sheet.BoundingBox(radius=self.area/2.0
                                  + self.v1aff_radius*self.sf_spacing**(max(self.attrs.SF)-1)
                                  + self.lgnaff_radius*self.sf_spacing**(max(self.attrs.SF)-1)
                                  + self.lgnlateral_radius),
            input_generator=self.training_patterns[properties['eye']+'Retina'
                                                   if 'eye' in properties
                                                   else 'Retina'])


    @Model.settlingcfsheet_opt
    def LGN(self, properties):
        channel=properties['SF'] if 'SF' in properties else 1
        return Model.settlingcfsheet_opt.settings(
            measure_maps=False,
            output_fns=[transferfn.misc.HalfRectify()],
            nominal_density=self.lgn_density,
            nominal_bounds=sheet.BoundingBox(radius=self.area/2.0
                                             + self.v1aff_radius
                                             * self.sf_spacing**(channel-1)
                                             + self.lgnlateral_radius),
            tsettle=2 if self.gain_control else 0,
            strict_tsettle=1 if self.gain_control else 0)


    @Model.matchconditions('LGN')
    def afferent_projections(self, properties):
        return {'level': 'Retina', 'eye': properties.get('eye',None)}


    @Model.sharedweightcfprojection
    def afferent_projections(self, src_properties, dest_properties):
        channel = dest_properties['SF'] if 'SF' in dest_properties else 1

        centerg   = imagen.Gaussian(size=0.07385*self.sf_spacing**(channel-1),
                                    aspect_ratio=1.0,
                                    output_fns=[transferfn.DivisiveNormalizeL1()])
        surroundg = imagen.Gaussian(size=(4*0.07385)*self.sf_spacing**(channel-1),
                                    aspect_ratio=1.0,
                                    output_fns=[transferfn.DivisiveNormalizeL1()])
        on_weights  = imagen.Composite(generators=[centerg,surroundg],operator=numpy.subtract)
        off_weights = imagen.Composite(generators=[surroundg,centerg],operator=numpy.subtract)

        #TODO: strength=+strength_scale/len(cone_types) for 'On' center
        #TODO: strength=-strength_scale/len(cone_types) for 'Off' center
        #TODO: strength=-strength_scale/len(cone_types) for 'On' surround
        #TODO: strength=+strength_scale/len(cone_types) for 'Off' surround
        return Model.sharedweightcfprojection.settings(
            delay=0.05,
            strength=2.33*self.strength_factor,
            name='Afferent',
            nominal_bounds_template=sheet.BoundingBox(radius=self.lgnaff_radius
                                                      *self.sf_spacing**(channel-1)),
            weights_generator=on_weights if dest_properties['polarity']=='On' else off_weights)


    @Model.matchconditions('LGN')
    def lateral_gain_control_projections(self, properties):
        return ({'level': 'LGN', 'polarity':properties['polarity'],
                 'SF': properties.get('SF',None)} if self.gain_control else None)


    @Model.sharedweightcfprojection
    def lateral_gain_control_projections(self, src_properties, dest_properties):
        #TODO: Are those 0.25 the same as lgnlateral_radius/2.0?
        return Model.sharedweightcfprojection.settings(
            delay=0.05,
            dest_port=('Activity'),
            activity_group=(0.6,DivideWithConstant(c=0.11)),
            weights_generator=imagen.Gaussian(size=0.25,
                                              aspect_ratio=1.0,
                                              output_fns=[transferfn.DivisiveNormalizeL1()]),
            nominal_bounds_template=sheet.BoundingBox(radius=0.25),
<<<<<<< HEAD
            name=('LateralGC' + src_properties['eye']
                  if 'eye' in src_properties else 'LateralGC'),
            strength=0.6/len(self.eyes))
=======
            name=('LateralGC' + proj.src.properties['eye']
                  if 'eye' in proj.src.properties else 'LateralGC'),
            strength=0.6/len(self.attrs.Eyes))
>>>>>>> 1fc8359c



class ColorEarlyVisionModel(EarlyVisionModel):

    gain_control_color = param.Boolean(default=False,doc="""
        Whether to use divisive lateral inhibition in the LGN for
        contrast gain control in color sheets.""")


    def setup_attributes(self, attrs):
        attrs = super(ColorEarlyVisionModel, self).setup_attributes(attrs)

        cr = 'cr' in self.dims
        opponent_types_center =   ['Red','Green','Blue','RedGreenBlue'] if cr else []
        opponent_types_surround = ['Green','Red','RedGreen','RedGreenBlue'] if cr else []
        cone_types              = ['Red','Green','Blue'] if cr else []

        # Definitions useful for setting up sheets
        opponent_specs =[dict(opponent=el1, surround=el2) for el1, el2
                         in zip(opponent_types_center,
                                opponent_types_surround)]

        attrs.Args['opponents'] = (lancet.Args(specs=opponent_specs)
                                   if opponent_types_center else lancet.Args())
        attrs.Args['cones'] = (lancet.List('cone', cone_types)
                               if cone_types else lancet.Identity())
        return attrs

    def setup_sheets(self):
        return {'Retina': self.attrs.Args['eyes'] * self.attrs.Args['cones'],
                'LGN':    (self.attrs.Args['polarities'] * self.attrs.Args['eyes']
                           * (self.attrs.Args['SFs'] + self.attrs.Args['opponents']))}


    @Model.matchconditions('LGN')
    def afferent_projections(self, properties):
        return ({'level': 'Retina', 'eye': properties.get('eye')}
                if 'opponent' not in properties else None)


    @Model.sharedweightcfprojection
    def afferent_projections(self, src_properties, dest_properties):
        parameters = super(ColorEarlyVisionModel,self).afferent_projections(src_properties, dest_properties)
        if 'opponent' in dest_properties:
            parameters['name']+= (dest_properties['opponent']
                                  + src_properties['cone'])
        return parameters


    @Model.matchconditions('LGN')
    def afferent_center_projections(self, properties):
        return ({'level': 'Retina', 'cone': properties['opponent'],
                 'eye': properties.get('eye',None)}
                if 'opponent' in properties else None)


    @Model.sharedweightcfprojection
    def afferent_center_projections(self, src_properties, dest_properties):
        #TODO: It shouldn't be too hard to figure out how many retina sheets it connects to,
        #      then all the below special cases can be generalized!
        #TODO: strength=+strength_scale for 'On', strength=-strength_scale for 'Off'
        #TODO: strength=+strength_scale for dest_properties['opponent']=='Blue'
        #      dest_properties['surround']=='RedGreen' and dest_properties['polarity']=='On'
        #TODO: strength=-strength_scale for above, but 'Off'
        #TODO: strength=+strength_scale/len(cone_types) for Luminosity 'On'
        #TODO: strength=-strength_scale/len(cone_types) for Luminosity 'Off'
        return Model.sharedweightcfprojection.settings(
            delay=0.05,
            strength=2.33*self.strength_factor,
            weights_generator=imagen.Gaussian(size=0.07385,
                                              aspect_ratio=1.0,
                                              output_fns=[transferfn.DivisiveNormalizeL1()]),
            name='AfferentCenter'+src_properties['cone'],
            nominal_bounds_template=sheet.BoundingBox(radius=self.lgnaff_radius))


    @Model.matchconditions('LGN')
    def afferent_surround_projections(self, properties):
        return ({'level': 'Retina',
                 'cone': properties['surround'],
                 'eye': properties.get('eye',None)}
                if 'surround' in properties else None)


    @Model.sharedweightcfprojection
    def afferent_surround_projections(self, src_properties, dest_properties):
        #TODO: strength=-strength_scale for 'On', +strength_scale for 'Off'
        #TODO: strength=-strength_scale/2 for dest_properties['opponent']=='Blue'
        #      dest_properties['surround']=='RedGreen' and dest_properties['polarity']=='On'
        #TODO: strength=+strength_scale/2 for above, but 'Off'
        #TODO: strength=-strength_scale/len(cone_types) for Luminosity 'On'
        #TODO: strength=+strength_scale/len(cone_types) for Luminosity 'Off'
        return Model.sharedweightcfprojection.settings(
            delay=0.05,
            strength=2.33*self.strength_factor,
            weights_generator=imagen.Gaussian(size=4*0.07385,
                                              aspect_ratio=1.0,
                                              output_fns=[transferfn.DivisiveNormalizeL1()]),
            name='AfferentSurround'+src_properties['cone'],
            nominal_bounds_template=sheet.BoundingBox(radius=self.lgnaff_radius))


    @Model.matchconditions('LGN')
    def lateral_gain_control_projections(self, properties):
        # The projection itself is defined in the super class
        return ({'level': 'LGN',
                 'polarity': properties['polarity'],
                 'SF': properties.get('SF',None)}
                if self.gain_control and 'opponent' not in properties else
                {'level': 'LGN', 'polarity':properties['polarity'],
                 'opponent':properties['opponent'],
                 'surround':properties['surround']}
                if self.gain_control_color and 'opponent' in properties else None)<|MERGE_RESOLUTION|>--- conflicted
+++ resolved
@@ -252,15 +252,9 @@
                                               aspect_ratio=1.0,
                                               output_fns=[transferfn.DivisiveNormalizeL1()]),
             nominal_bounds_template=sheet.BoundingBox(radius=0.25),
-<<<<<<< HEAD
             name=('LateralGC' + src_properties['eye']
                   if 'eye' in src_properties else 'LateralGC'),
-            strength=0.6/len(self.eyes))
-=======
-            name=('LateralGC' + proj.src.properties['eye']
-                  if 'eye' in proj.src.properties else 'LateralGC'),
             strength=0.6/len(self.attrs.Eyes))
->>>>>>> 1fc8359c
 
 
 
