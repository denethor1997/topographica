"""
FeatureResponses and associated functions and classes.

These classes implement map and tuning curve measurement based
on measuring responses while varying features of an input pattern.
"""


import copy

from math import pi
from colorsys import hsv_to_rgb

import numpy as np

import param
from param.parameterized import ParameterizedFunction, ParamOverrides

import topo
import topo.base.sheetcoords
from topo.base.arrayutil import wrap
from topo.base.cf import CFSheet
from topo.base.functionfamily import PatternDrivenAnalysis
from topo.base.sheet import Sheet, activity_type
from topo.base.sheetview import SheetView
from topo.command import restore_input_generators, save_input_generators
from topo.misc.distribution import Distribution, DistributionStatisticFn, DSF_MaxValue, DSF_WeightedAverage
from topo.misc.util import cross_product, frange
from topo import pattern
from topo.pattern import SineGrating, Gaussian, RawRectangle, Disk
from topo.plotting.plotgroup import plotgroups
from topo.sheet import GeneratorSheet


activity_dtype = np.float64

# CB: having a class called DistributionMatrix with an attribute
# distribution_matrix to hold the distribution matrix seems silly.
# Either rename distribution_matrix or make DistributionMatrix into
# a matrix.
class DistributionMatrix(param.Parameterized):
    """
    Maintains a matrix of Distributions (each of which is a dictionary
    of (feature value: activity) pairs).

    The matrix contains one Distribution for each unit in a
    rectangular matrix (given by the matrix_shape constructor
    argument).  The contents of each Distribution can be updated for a
    given bin value all at once by providing a matrix of new values to
    update().

    The results can then be accessed as a matrix of weighted averages
    (which can be used as a preference map) and/or a selectivity
    map (which measures the peakedness of each distribution).
    """

    def __init__(self,matrix_shape,axis_range=(0.0,1.0),cyclic=False,keep_peak=True):
        """Initialize the internal data structure: a matrix of Distribution objects."""
        self.axis_range=axis_range
        new_distribution = np.vectorize(lambda x: Distribution(axis_range,cyclic,keep_peak),
                                     doc="Return a Distribution instance for each element of x.")
        self.distribution_matrix = new_distribution(np.empty(matrix_shape))


    def update(self,new_values,bin):
        """Add a new matrix of histogram values for a given bin value."""
        ### JABHACKALERT!  The Distribution class should override +=,
        ### rather than + as used here, because this operation
        ### actually modifies the distribution_matrix, but that has
        ### not yet been done.  Alternatively, it could use a different
        ### function name altogether (e.g. update(x,y)).
        self.distribution_matrix + np.fromfunction(np.vectorize(lambda i,j: {bin:new_values[i,j]}),
                                                new_values.shape)

    def apply_DSF(self,dsf):
        """
        Apply the given dsf DistributionStatisticFn on each element of the distribution_matrix

        Return a dictionary of dictionaries, with the same structure of the called
        DistributionStatisticFn, but with matrices as values, instead of scalars
        """

        shape = self.distribution_matrix.shape
        result = {}

        # this is an extra call to the dsf() DistributionStatisticFn, in order to retrieve
        # the dictionaries structure, and allocate the necessary matrices
        r0 = dsf(self.distribution_matrix[0,0])
        for k,maps in r0.items():
            result[k] = {}
            for m in maps.keys():
                result[k][m] = np.zeros(shape,np.float64)

        for i in range(shape[0]):
            for j in range(shape[1]):
                response = dsf(self.distribution_matrix[i,j])
                for k,d in response.items():
                    for item,item_value in d.items():
                        result[k][item][i,j] = item_value

        return result



class FullMatrix(param.Parameterized):
    """
    Records the output of every unit in a sheet, for every combination of feature values.
    Useful for collecting data for later analysis while presenting many input patterns.
    """

    def __init__(self,matrix_shape,features):
        self.matrix_shape = matrix_shape
        self.features = features
        self.dimensions = ()
        for f in features:
            self.dimensions = self.dimensions+(np.size(f.values),)
        self.full_matrix = np.empty(self.dimensions,np.object_)


    def update(self,new_values,feature_value_permutation):
        """Add a new matrix of histogram values for a given bin value."""
        index = ()
        for f in self.features:
            for ff,value in feature_value_permutation:
                if(ff == f.name):
                    index = index+(f.values.index(value),)
        self.full_matrix[index] = new_values




# CB: FeatureResponses and ReverseCorrelation need cleanup; I began but haven't finished.
# JABALERT: At least:
# - Move features out of __init__ and into measure_responses
# - Change measure_responses to __call__, as it's the only thing this
#   class really does
# - Make the other methods private (_) since they are for internal use
# - Possibly -- make the __call__ methods have the same signature?
# - Clean up the inheritance hierarchy?


class FeatureResponses(PatternDrivenAnalysis):
    """
    Systematically vary input pattern feature values and collate the responses.

    Each sheet has a DistributionMatrix for each feature that will be
    tested.  The DistributionMatrix stores the distribution of
    activity values for each unit in the sheet for that feature.  For
    instance, if the features to be tested are orientation and phase,
    we will create a DistributionMatrix for orientation and a
    DistributionMatrix for phase for each sheet.  The orientation and
    phase of the input are then systematically varied (when
    measure_responses is called), and the responses of each unit
    to each pattern are collected into the DistributionMatrix.

    The resulting data can then be used to plot feature maps and
    tuning curves, or for similar types of feature-based analyses.
    """

    # CEB: we might want to measure the map on a sheet due
    # to a specific projection, rather than measure the map due
    # to all projections.

    duration = param.Number(default=1.0,doc="""
        Amount of simulation time for which to present each test pattern.
        By convention, most Topographica example files are designed to
        have a suitable activity pattern computed by the
        default time, but the duration will need to be changed for
        other models that do not follow that convention or if a
        linear response is desired.""")

    repetitions = param.Integer(default=1,bounds=(1,None),doc="""
        How many times each stimulus will be presented.

        Each stimulus is specified by a particular feature
        combination, and need only be presented once if the network
        has no other source of variability.  If results differ for
        each presentation of an identical stimulus (e.g. due to
        intrinsic noise), then this parameter can be increased
        so that results will be an average over the specified
        number of repetitions.""")


    store_fullmatrix = param.Boolean(default=False,doc="""
        Determines whether or not store the full matrix of feature
        responses as a class attribute.""")


    presenter_cmd = param.Callable(default=None,instantiate=True,doc="""
        Presenter command responsible for presenting the input patterns
        provided to it, returning measurement labels and collecting and
        storing the measurement results in the appropriate place.""")

        
    pattern_coordinator = param.Callable(default=None,instantiate=True,doc="""
    Coordinates the creation and linking of numerous simultaneously
    presented input patterns, controlled by complex features.""")


    _fullmatrix = {}


    __abstract = True


    def initialize_featureresponses(self,p):
        """
        Create an empty DistributionMatrix for each feature and each
        measurement source, in addition to activity buffers and if
        requested, the full matrix.
        """
        self._featureresponses = {}
        self._activities = {}

        if p.store_fullmatrix:
            FeatureResponses._fullmatrix = {}

        for response_label,shape in self.response_shapes.items():
            self._featureresponses[response_label] = {}
            self._activities[response_label]=np.zeros(shape)
            for f in self.features:
                self._featureresponses[response_label][f.name]=DistributionMatrix(shape,axis_range=f.range,cyclic=f.cyclic)
            if p.store_fullmatrix:
                FeatureResponses._fullmatrix[response_label] = FullMatrix(shape,self.features)


    def measure_responses(self,p):
        """
        Generate feature permutations and present each in sequence.
        """

        # Run hooks before the analysis session
        for f in p.pre_analysis_session_hooks: f()

        features_to_permute = [f for f in self.features if f.compute_fn is None]
        self.features_to_compute = [f for f in self.features if f.compute_fn is not None]

        self.feature_names=[f.name for f in features_to_permute]
        values_lists=[f.values for f in features_to_permute]

        self.permutations=cross_product(values_lists)
        values_description=' * '.join(["%d %s" % (len(f.values),f.name) for f in features_to_permute])

        total_steps = len(self.permutations) * p.repetitions
        p.presenter_cmd.ongoing_measurement = True
        for permutation_num,permutation in enumerate(self.permutations):
            if not p.presenter_cmd.ongoing_measurement: break
            self.present_permutation(p,permutation,permutation_num,total_steps)

        p.presenter_cmd.ongoing_measurement = False

        # Run hooks after the analysis session
        for f in p.post_analysis_session_hooks: f()


    def present_permutation(self,p,permutation,permutation_num,total_steps):
        """Present a pattern with the specified set of feature values."""
        for response_label in self.response_shapes:
            self._activities[response_label]*=0

        # Calculate complete set of settings
        permuted_settings = zip(self.feature_names,permutation)
        complete_settings = permuted_settings + \
            [(f.name,f.compute_fn(permuted_settings)) for f in self.features_to_compute]

        for i in xrange(0,p.repetitions):
            for f in p.pre_presentation_hooks: f()

            inputs = p.pattern_coordinator(dict(permuted_settings),self.param_dict,self.input_shapes.keys())
            response_dict = p.presenter_cmd(inputs, duration=p.duration)
            p.presenter_cmd.update_progress(p.repetitions*permutation_num+i,total_steps)

            for response_label,response in response_dict.items():
                if response_label in self.response_shapes:
                    self._activities[response_label]+=response

            for f in p.post_presentation_hooks: f()

        for response_label in self.response_shapes:
            self._activities[response_label]=self._activities[response_label] / p.repetitions

        self._update(p,complete_settings)


    def _update(self,p,current_values):
        """
        Update each DistributionMatrix with (activity,bin) and
        populate the full matrix, if enabled.
        """
        for response_label in self.response_shapes:
            for feature,value in current_values:
                self._featureresponses[response_label][feature].update(self._activities[response_label],value)
            if p.store_fullmatrix:
                FeatureResponses._fullmatrix[response_label].update(self._activities[response_label],current_values)



class FeatureMaps(FeatureResponses):
    """
    Measure and collect the responses to a set of features, for
    calculating feature maps.

    For each feature and each measurement source, the results are
    stored as a preference matrix and selectivity matrix in the
    sheet's sheet_views; these can then be plotted as preference or
    selectivity maps.
    """

    preference_fn = param.ClassSelector(DistributionStatisticFn,
                                        default=DSF_WeightedAverage(),doc="""
        Function for computing a scalar-valued preference,
        selectivity, etc. from the distribution of responses.  Note
        that this default is overridden by specific functions for
        individual features, if specified in the Feature objects.""")


    selectivity_multiplier = param.Number(default=17.0,doc="""
        Scaling of the feature selectivity values, applied in all
        feature dimensions.  The multiplier sets the output
        scaling.  The precise value is arbitrary, and set to match
        historical usage.""")


    # CBENHANCEMENT: could allow full control over the generated names
    # using a format parameter. The default would be
    # ${prefix}${feature}${type} (where type is Preference or
    # Selectivity)
    sheet_views_prefix = param.String(default="",doc="""
        Prefix to add to the name under which results are stored in sheet_views.""")


    def __call__(self,features,param_dict,**params):
        """
        Present the given input patterns and collate the responses.

        Responses are statistics on the distributions of measure for
        every unit, extracted by functions that are subclasses of
        DistributionStatisticFn, and could be specified in each
        feature with the preference_fn parameter, otherwise the
        default in self.preference_fn is used.
        """
        p = ParamOverrides(self,params)
        self.features=features
        self.param_dict=param_dict
        self.response_shapes = p.presenter_cmd.response_shapes()
        self.input_shapes = p.presenter_cmd.input_shapes()

        self.initialize_featureresponses(p)
        self.measure_responses(p)
        map_dict = {}

        for response_label in self.response_shapes:
            map_dict[response_label] = {}

            for feature in self._featureresponses[response_label]:
                fp = filter(lambda f: f.name==feature,self.features)[0]
                ar = self._featureresponses[response_label][feature].distribution_matrix[0,0].axis_range
                cyclic_range = ar if fp.cyclic else 1.0
                preference_fn = fp.preference_fn if fp.preference_fn is not None else self.preference_fn
                if p.selectivity_multiplier is not None:
                    preference_fn.selectivity_scale = (preference_fn.selectivity_scale[0],self.selectivity_multiplier)
                fr = self._featureresponses[response_label][feature]
                response = fr.apply_DSF(preference_fn)
                base_name = self.sheet_views_prefix + feature.capitalize()

                for k,maps in response.items():
                    for map_name,map_view in maps.items():
                        name = base_name + k + map_name.capitalize()
<<<<<<< HEAD
                        map_dict[response_label][name] = (map_view,
                                                          False if map_name == 'selectivity' else fp.cyclic,
                                                          None  if map_name == 'selectivity' else cyclic_range)
        p.presenter_cmd.collect_map_measurements(map_dict)
=======
                        view = SheetView((map_view,bounding_box),sn,sp,t,sr)
                        # JABALERT: Temporarily disabled as of 20130614 to work around a plotting problem
                        # Special case: selectivity is not cyclic even if the feature is
                        view.cyclic       = False #if map_name == 'selectivity' else fp.cyclic
                        view.cyclic_range = None  #if map_name == 'selectivity' else cyclic_range
                        sheet.sheet_views[name] = view
>>>>>>> 3dcd65c9

        return self._fullmatrix


class FeatureCurves(FeatureResponses):
    """
    Measures and collects the responses to a set of features, for
    calculating tuning and similar curves.

    These curves represent the response of a Sheet to patterns that
    are controlled by a set of features.  This class can collect data
    for multiple curves, each with the same x axis.  The x axis
    represents the main feature value that is being varied, such as
    orientation.  Other feature values can also be varied, such as
    contrast, which will result in multiple curves (one per unique
    combination of other feature values).

    The sheet responses used to construct the curves will be stored in
    a dictionary curve_dict kept in the Sheet of interest.  A
    particular set of patterns is then constructed using a
    user-specified PatternPresenter by adding the parameters
    determining the curve (curve_param_dict) to a static list of
    parameters (param_dict), and then varying the specified set of
    features.  The results can be accessed in the curve_dict, indexed
    by the curve_label and feature value.
    """

    x_axis = param.String(default=None,doc="""
        Parameter to use for the x axis of tuning curves.""")

    post_collect_responses_hook = param.HookList(default=[],instantiate=False,doc="""
        List of callable objects to be run at the end of collect_feature_responses function.
        The functions should accept three parameters: FullMatrix, curve label, sheet""")

    curve_label = param.String(default=None,doc="""
        Curve label, specifying the value along some feature dimension.""")


    def __call__(self,features,param_dict,**params):
        p = ParamOverrides(self,params)
        self.features=features
        self.param_dict=param_dict
        self.response_shapes = p.presenter_cmd.response_shapes()
        self.input_shapes = p.presenter_cmd.input_shapes()
        self.initialize_featureresponses(p)
        self.measure_responses(p)
        curve_dict = {}
        for response_label,shape in self.response_shapes.items():
            curve_dict[response_label] = {}
            rows,cols = shape
            for key in self._featureresponses[response_label][p.x_axis].distribution_matrix[0,0]._data.iterkeys():
                y_axis_values = np.zeros(shape,activity_type)
                for i in range(rows):
                    for j in range(cols):
                        y_axis_values[i,j] = self._featureresponses[response_label][p.x_axis].distribution_matrix[i,j].get_value(key)
                curve_dict[response_label][key] = (p.curve_label,y_axis_values)

        p.presenter_cmd.collect_curve_measurements(curve_dict,p.x_axis)

        if p.store_fullmatrix:
            for f in self.post_collect_responses_hook: f(self._fullmatrix[self.sheet],curve_label,self.sheet)
        elif len(self.post_collect_responses_hook) > 0:
            self.warning("Post_collect_responses_hooks require fullmatrix to be enabled.""")


class ReverseCorrelation(FeatureResponses):
    """
    Calculate the receptive fields for all neurons using reverse correlation.
    """
    
    input_sheet = param.Parameter(default=None)

    
    def initialize_featureresponses(self,p):
        self._activities = {}
        self._featureresponses = {}

        for label,shape in self.response_shapes.items()+self.input_shapes.items():
            self._activities[label]=np.zeros(shape,dtype=activity_dtype)

        for input_label,input_shape in self.input_shapes.items():
            self._featureresponses[input_label] = {}
            for response_label,response_shape in self.response_shapes.items():
                rows,cols = response_shape
                self._featureresponses[input_label][response_label] = np.array([[np.zeros(input_shape,dtype=activity_dtype) for r in rows]
                                                                                for c in cols])


    def __call__(self,features,param_dict,**params):
        p = ParamOverrides(self,params)
        self.features=features
        self.param_dict=param_dict
        self.response_shapes = p.presenter_cmd.response_shapes()
        self.input_shapes = p.presenter_cmd.input_shapes()

        self.initialize_featureresponses(p)
        self.measure_responses(p)

        rf_dict = {}

        for input_label,input_shape in self.input_shapes.items():
            rf_dict[input_label] = {}
            for response_label,response_shape in self.response_shapes.items():
                rf_dict[input_label][response_label] = {}
                rows,cols = response_shape
                for ii in range(rows):
                    for jj in range(cols):
                        rf_dict[input_label][response_label][(ii,jj)] = self._featureresponses[input_label][response_label][ii,jj]
        p.presenter_cmd.collect_rf_measurements(rf_dict)


    def present_permutation(self,p,permutation,permutation_num,total_steps):
        """Present a pattern with the specified set of feature values."""

        for label in self.response_shapes.keys()+self.input_shapes.keys():
            self._activities[label]*=0

        # Calculate complete set of settings
        permuted_settings = zip(self.feature_names,permutation)
        complete_settings = permuted_settings + \
            [(f.name,f.compute_fn(permuted_settings)) for f in self.features_to_compute]

        # Run hooks before and after pattern presentation.
        for f in p.pre_presentation_hooks: f()

        inputs = p.pattern_coordinator(dict(permuted_settings),self.param_dict,self.input_shapes.keys())

        response_dict = p.presenter_cmd(inputs, duration=p.duration)

        for label,response in response_dict.items():
            self._activities[label]+=response

        for f in p.post_presentation_hooks: f()

        self._update(p,complete_settings)


    # Ignores current_values; they simply provide distinct patterns on the retina
    def _update(self,p,current_values):
        for input_label in self.input_shapes:
            for response_label,response_shape in self.response_shapes.items():
                rows,cols = response_shape
                for ii in range(rows):
                    for jj in range(cols):
                        delta_rf = self._activities[response_label][ii,jj]*self._activities[input_label]
                        self._featureresponses[input_label][response_label][ii,jj]+=delta_rf


###############################################################################
###############################################################################

# Define user-level commands and helper classes for calling the above


class Feature(param.Parameterized):
    """
    Specifies several parameters required for generating a map of one input feature.
    """

    name = param.String(default="",doc="Name of the feature to test")

    cyclic = param.Boolean(default=False,doc="""
            Whether the range of this feature is cyclic (wraps around at the high end)""")

    compute_fn = param.Callable(default=None,doc="""
            If non-None, a function that when given a list of other parameter values,
            computes and returns the value for this feature""")

    preference_fn = param.ClassSelector(DistributionStatisticFn,default=DSF_WeightedAverage(),
            doc="""Function that will be used to analyze the distributions of unit response
            to this feature""")

    range = param.NumericTuple(default=(0,0), doc="""
            lower and upper values for a feature,used to build a list of values,
            together with the step parameter""")

    step = param.Number(default=0.0,doc="""
            increment used to build a list of values for this feature, together with
            the range parameter""")

    offset = param.Number(default=0.0,doc="offset to add to the values for this feature")

    values = param.List(default=[],doc="""
            explicit list of values for this feature, used in alternative to the range
            and step parameters""")


    def __init__(self,**params):
        """
        Users can provide either a range and a step size, or a list of values.
        If a list of values is supplied, the range can be omitted unless the
        default of the min and max in the list of values is not appropriate.

        If non-None, the compute_fn should be a function that when given a list
        of other parameter values, computes and returns the value for this feature.

        If supplied, the offset is added to the given or computed values to allow
        the starting value to be specified.

        """

        super(Feature,self).__init__(**params)

        if len(self.values):
            self.values = self.values if self.offset == 0 else [v+self.offset for v in self.values]
            if self.range == (0,0):
                self.range = (min(self.values),max(self.values))
        else:
            if self.range == (0,0):
                raise ValueError('The range or values must be specified.')
            low_bound,up_bound = self.range
            self.values = frange(low_bound,up_bound,self.step,not self.cyclic)
            self.values = self.values if self.offset == 0 else \
                    [(v + self.offset) % (up_bound - low_bound) if self.cyclic else (v + self.offset)
                    for v in self.values]



class CoordinatedPatternGenerator(param.Parameterized):
    """
    Function object for presenting PatternGenerator-created patterns.

    This class helps coordinate a set of patterns to be presented to a
    set of GeneratorSheets.  It provides a standardized way of
    generating a set of linked patterns for testing or analysis, such
    as when measuring preference maps or presenting test patterns.
    Subclasses can provide additional mechanisms for doing this in
    different ways.
    """

    # JABALERT: Needs documenting, and probably also a clearer name
    contrast_parameter = param.Parameter('michelson_contrast')

    # JABALERT: Needs documenting; apparently only for retinotopy?
    divisions = param.Parameter()

    # CEBALERT: generator_sheets=[] is probably a surprising way of
    # actually getting all the generator sheets.
    # generator_sheets = param.List(default=[],doc="""
    #     The set of GeneratorSheets onto which patterns will be drawn.

    #     By default (i.e. for an empty list), all GeneratorSheets in
    #     the simulation will be used.""")


    def __init__(self,pattern_generator,**params):
        """
        pattern_generator is the PatternGenerator that will be drawn
        on the generator_sheets (the parameters of the
        pattern_generator are specified during calls.
        """
        super(CoordinatedPatternGenerator,self).__init__(**params)
        self.gen = pattern_generator # Why not a Parameter?


    def __call__(self,features_values,param_dict,input_sheet_names):
        for param,value in param_dict.iteritems():
            # CEBALERT: why not setattr(self.gen,param,value)
            #if ('_'+param+'_param_value') not in self.gen.__dict__:
            self.gen.__setattr__(param,value)

        for feature,value in features_values.iteritems():
            self.gen.__setattr__(feature,value)

        # all_input_sheet_names = topo.sim.objects(GeneratorSheet).keys()

        # if len(self.generator_sheets)>0:
        #     input_sheet_names = [sheet.name for sheet in self.generator_sheets]
        # else:
        #     input_sheet_names = all_input_sheet_names

        # Copy the given generator once for every GeneratorSheet
        inputs = dict.fromkeys(input_sheet_names)
        for k in inputs.keys():
            inputs[k]=copy.deepcopy(self.gen)

        ### JABALERT: Should replace these special cases with general
        ### support for having meta-parameters controlling the
        ### generation of different patterns for each GeneratorSheet.
        ### For instance, we will also need to support xdisparity and
        ### ydisparity, plus movement of patterns between two eyes, colors,
        ### etc.  At the very least, it should be simple to control
        ### differences in single parameters easily.  In addition,
        ### these meta-parameters should show up as parameters for
        ### this object, augmenting the parameters for each individual
        ### pattern, e.g. in the Test Pattern window.  In this way we
        ### should be able to provide general support for manipulating
        ### both pattern parameters and parameters controlling
        ### interaction between or differences between patterns.

        if 'direction' in features_values:
            import __main__
            if '_new_motion_model' in __main__.__dict__ and __main__.__dict__['_new_motion_model']:
            #### new motion model ####
                from topo.pattern import Translator
                for name in inputs:
                    inputs[name] = Translator(generator=inputs[name],
                                              direction=features_values['direction'],
                                              speed=features_values['speed'],
                                              reset_period=self.duration)
            ##########################
            else:
            #### old motion model ####
                orientation = features_values['direction']+pi/2
                from topo.pattern import Sweeper
                for name in inputs.keys():
                    speed=features_values['speed']
                    try:
                        step=int(name[-1])
                    except:
                        if not hasattr(self,'direction_warned'):
                            self.warning('Assuming step is zero; no input lag number specified at the end of the input sheet name.')
                            self.direction_warned=True
                        step=0
                    speed=features_values['speed']
                    inputs[name] = Sweeper(generator=inputs[name],step=step,speed=speed)
                    setattr(inputs[name],'orientation',orientation)
            ##########################

        if features_values.has_key('hue'):

            # could be three retinas (R, G, and B) or a single RGB
            # retina for the color dimension; if every retina has
            # 'Red' or 'Green' or 'Blue' in its name, then three
            # retinas for color are assumed

            rgb_retina = False
            for name in input_sheet_names:
                if not ('Red' in name or 'Green' in name or 'Blue' in name):
                    rgb_retina=True

            if not rgb_retina:
                for name in inputs.keys():
                    r,g,b=hsv_to_rgb(features_values['hue'],1.0,1.0)
                    if (name.count('Red')):
                        inputs[name].scale=r
                    elif (name.count('Green')):
                        inputs[name].scale=g
                    elif (name.count('Blue')):
                        inputs[name].scale=b
                    else:
                        if not hasattr(self,'hue_warned'):
                            self.warning('Unable to measure hue preference, because hue is defined only when there are different input sheets with names with Red, Green or Blue substrings.')
                            self.hue_warned=True
            else:
                from contrib import rgbimages
                r,g,b=hsv_to_rgb(features_values['hue'],1.0,1.0)
                for name in inputs.keys():
                    inputs[name] = rgbimages.ExtendToRGB(generator=inputs[name],
                                                         relative_channel_strengths=[r,g,b])
                # CEBALERT: should warn as above if not a color network

        #JL: This is only used for retinotopy measurement in jude laws contrib/jsldefs.py
        #Also needs cleaned up
        if features_values.has_key('retinotopy'):
            #Calculates coordinates of the center of each patch to be presented
            coordinate_x=[]
            coordinate_y=[]
            coordinates=[]
            for name,i in zip(inputs.keys(),range(len(input_sheet_names))):
                l,b,r,t = topo.sim[name].nominal_bounds.lbrt()
                x_div=float(r-l)/(self.divisions*2)
                y_div=float(t-b)/(self.divisions*2)
                for i in range(self.divisions):
                    if not bool(self.divisions%2):
                        if bool(i%2):
                            coordinate_x.append(i*x_div)
                            coordinate_y.append(i*y_div)
                            coordinate_x.append(i*-x_div)
                            coordinate_y.append(i*-y_div)
                    else:
                        if not bool(i%2):
                            coordinate_x.append(i*x_div)
                            coordinate_y.append(i*y_div)
                            coordinate_x.append(i*-x_div)
                            coordinate_y.append(i*-y_div)
                for x in coordinate_x:
                    for y in coordinate_y:
                        coordinates.append((x,y))

                x_coord=coordinates[features_values['retinotopy']][0]
                y_coord=coordinates[features_values['retinotopy']][1]
                inputs[name].x = x_coord
                inputs[name].y = y_coord

        if features_values.has_key('retx'):
            for name,i in zip(inputs.keys(),range(len(input_sheet_names))):
                inputs[name].x = features_values['retx']
                inputs[name].y = features_values['rety']

        if features_values.has_key("phasedisparity"):
            temp_phase1=features_values['phase']-features_values['phasedisparity']/2.0
            temp_phase2=features_values['phase']+features_values['phasedisparity']/2.0
            for name in inputs.keys():
                if (name.count('Right')):
                    inputs[name].phase=wrap(0,2*pi,temp_phase1)
                elif (name.count('Left')):
                    inputs[name].phase=wrap(0,2*pi,temp_phase2)
                else:
                    if not hasattr(self,'disparity_warned'):
                        self.warning('Unable to measure disparity preference, because disparity is defined only when there are inputs for Right and Left retinas.')
                        self.disparity_warned=True

        ## Not yet used; example only
        #if features_values.has_key("xdisparity"):
        #    if len(input_sheet_names)!=2:
        #        self.warning('Disparity is defined only when there are exactly two patterns')
        #    else:
        #        inputs[input_sheet_names[0]].x=inputs[input_sheet_names[0]].x - inputs[input_sheet_names[0]].xdisparity/2.0
        #        inputs[input_sheet_names[1]].x=inputs[input_sheet_names[1]].x + inputs[input_sheet_names[1]].xdisparity/2.0
        #
        #        inputs={}
        #        inputs[input_sheet_names[0]]=inputs[input_sheet_names[0]]
        #        inputs[input_sheet_names[1]]=inputs[input_sheet_names[1]]
        #
        #if features_values.has_key("ydisparity"):
        #    if len(input_sheet_names)!=2:
        #        self.warning('Disparity is defined only when there are exactly two patterns')
        #    else:
        #        inputs[input_sheet_names[0]].y=inputs[input_sheet_names[0]].y - inputs[input_sheet_names[0]].ydisparity/2.0
        #        inputs[input_sheet_names[1]].y=inputs[input_sheet_names[1]].y + inputs[input_sheet_names[1]].ydisparity/2.0
        #
        #        inputs={}
        #        inputs[input_sheet_names[0]]=inputs[input_sheet_names[0]]
        #        inputs[input_sheet_names[1]]=inputs[input_sheet_names[1]]

        if features_values.has_key("ocular"):
            for name in inputs.keys():
                if (name.count('Right')):
                    inputs[name].scale=2*features_values['ocular']
                elif (name.count('Left')):
                    inputs[name].scale=2.0-2*features_values['ocular']
                else:
                    self.warning('Skipping input region %s; Ocularity is defined only for Left and Right retinas.' %
                                 name)

        if features_values.has_key("contrastcenter")or param_dict.has_key("contrastcenter"):
            if self.contrast_parameter=='michelson_contrast':
                for g in inputs.itervalues():
                    g.offsetcenter=0.5
                    g.scalecenter=2*g.offsetcenter*g.contrastcenter/100.0

            elif self.contrast_parameter=='weber_contrast':
                # Weber_contrast is currently only well defined for
                # the special case where the background offset is equal
                # to the target offset in the pattern type
                # SineGrating(mask_shape=Disk())
                for g in inputs.itervalues():
                    g.offsetcenter=0.5   #In this case this is the offset of both the background and the sine grating
                    g.scalecenter=2*g.offsetcenter*g.contrastcenter/100.0

            elif self.contrast_parameter=='scale':
                for g in inputs.itervalues():
                    g.offsetcenter=0.0
                    g.scalecenter=g.contrastcenter

        if features_values.has_key("contrastsurround")or param_dict.has_key("contrastsurround"):
            if self.contrast_parameter=='michelson_contrast':
                for g in inputs.itervalues():
                    g.offsetsurround=0.5
                    g.scalesurround=2*g.offsetsurround*g.contrastsurround/100.0

            elif self.contrast_parameter=='weber_contrast':
                # Weber_contrast is currently only well defined for
                # the special case where the background offset is equal
                # to the target offset in the pattern type
                # SineGrating(mask_shape=Disk())
                for g in inputs.itervalues():
                    g.offsetsurround=0.5   #In this case this is the offset of both the background and the sine grating
                    g.scalesurround=2*g.offsetsurround*g.contrastsurround/100.0

            elif self.contrast_parameter=='scale':
                for g in inputs.itervalues():
                    g.offsetsurround=0.0
                    g.scalesurround=g.contrastsurround

        if features_values.has_key("contrast") or param_dict.has_key("contrast"):
            if self.contrast_parameter=='michelson_contrast':
                for g in inputs.itervalues():
                    g.offset=0.5
                    g.scale=2*g.offset*g.contrast/100.0

            elif self.contrast_parameter=='weber_contrast':
                # Weber_contrast is currently only well defined for
                # the special case where the background offset is equal
                # to the target offset in the pattern type
                # SineGrating(mask_shape=Disk())
                for g in inputs.itervalues():
                    g.offset=0.5   #In this case this is the offset of both the background and the sine grating
                    g.scale=2*g.offset*g.contrast/100.0

            elif self.contrast_parameter=='scale':
                for g in inputs.itervalues():
                    g.offset=0.0
                    g.scale=g.contrast

        # blank patterns for unused generator sheets
        # for sheet_name in set(all_input_sheet_names).difference(set(input_sheet_names)):
        #     inputs[sheet_name]=pattern.Constant(scale=0)

        return inputs


class PatternPresenter(CoordinatedPatternGenerator):
    """
    For backward compatability.
    """

    def __call__(self, *args, **kwargs):
        print "Using old PatternPresenter"
        inputs = super(PatternPresenter,self).__call__(*args,**kwargs)
        return pattern_response(inputs,duration=self.duration, plastic=False,  apply_output_fns=self.apply_output_fns, restore_state=False, restore_events=True)



class Subplotting(param.Parameterized):
    """
    Convenience functions for handling subplots (such as colorized Activity plots).
    Only needed for avoiding typing, as plots can be declared with their own
    specific subplots without using these functions.
    """

    plotgroups_to_subplot=param.List(default=
        ["Activity", "Connection Fields", "Projection", "Projection Activity"],
        doc="List of plotgroups for which to set subplots.")

    subplotting_declared = param.Boolean(default=False,
        doc="Whether set_subplots has previously been called")

    _last_args = param.Parameter(default=())

    @staticmethod
    def set_subplots(prefix=None,hue="",confidence="",force=True):
        """
        Define Hue and Confidence subplots for each of the plotgroups_to_subplot.
        Typically used to make activity or weight plots show a
        preference value as the hue, and a selectivity as the
        confidence.

        The specified hue, if any, should be the name of a SheetView,
        such as OrientationPreference.  The specified confidence, if
        any, should be the name of a (usually) different SheetView,
        such as OrientationSelectivity.

        The prefix option is a shortcut making the usual case easier
        to type; it sets hue to prefix+"Preference" and confidence to
        prefix+"Selectivity".

        If force=False, subplots are changed only if no subplot is
        currently defined.  Force=False is useful for setting up
        subplots automatically when maps are measured, without
        overwriting any subplots set up specifically by the user.

        Currently works only for plotgroups that have a plot
        with the same name as the plotgroup, though this could
        be changed easily.

        Examples::

           Subplotting.set_subplots("Orientation")
             - Set the default subplots to OrientationPreference and OrientationSelectivity

           Subplotting.set_subplots(hue="OrientationPreference")
             - Set the default hue subplot to OrientationPreference with no selectivity

           Subplotting.set_subplots()
             - Remove subplots from all the plotgroups_to_subplot.
        """

        Subplotting._last_args=(prefix,hue,confidence,force)

        if Subplotting.subplotting_declared and not force:
            return

        if prefix:
            hue=prefix+"Preference"
            confidence=prefix+"Selectivity"

        for name in Subplotting.plotgroups_to_subplot:
            if plotgroups.has_key(name):
                pg=plotgroups[name]
                if pg.plot_templates.has_key(name):
                    pt=pg.plot_templates[name]
                    pt["Hue"]=hue
                    pt["Confidence"]=confidence
                else:
                    Subplotting().warning("No template %s defined for plotgroup %s" % (name,name))
            else:
                Subplotting().warning("No plotgroup %s defined" % name)

        Subplotting.subplotting_declared=True


    @staticmethod
    def restore_subplots():
        args=Subplotting._last_args
        if args != (): Subplotting.set_subplots(*(Subplotting._last_args))



###############################################################################
###############################################################################
###############################################################################
#
# 20081017 JABNOTE: This implementation could be improved.
#
# It currently requires every subclass to implement the feature_list
# method, which constructs a list of features using various parameters
# to determine how many and which values each feature should have.  It
# would be good to replace the feature_list method with a Parameter or
# set of Parameters, since it is simply a special data structure, and
# this would make more detailed control feasible for users. For
# instance, instead of something like num_orientations being used to
# construct the orientation Feature, the user could specify the
# appropriate Feature directly, so that they could e.g. supply a
# specific list of orientations instead of being limited to a fixed
# spacing.
#
# However, when we implemented this, we ran into two problems:
#
# 1. It's difficult for users to modify an open-ended list of
#     Features.  E.g., if features is a List:
#
#      features=param.List(doc="List of Features to vary""",default=[
#          Feature(name="frequency",values=[2.4]),
#          Feature(name="orientation",range=(0.0,pi),step=pi/4,cyclic=True),
#          Feature(name="phase",range=(0.0,2*pi),step=2*pi/18,cyclic=True)])
#
#    then it it's easy to replace the entire list, but tough to
#    change just one Feature.  Of course, features could be a
#    dictionary, but that doesn't help, because when the user
#    actually calls the function, they want the arguments to
#    affect only that call, whereas looking up the item in a
#    dictionary would only make permanent changes easy, not
#    single-call changes.
#
#    Alternatively, one could make each feature into a separate
#    parameter, and then collect them using a naming convention like:
#
#     def feature_list(self,p):
#         fs=[]
#         for n,v in self.get_param_values():
#             if n in p: v=p[n]
#             if re.match('^[^_].*_feature$',n):
#                 fs+=[v]
#         return fs
#
#    But that's quite hacky, and doesn't solve problem 2.
#
# 2. Even if the users can somehow access each Feature, the same
#    problem occurs for the individual parts of each Feature.  E.g.
#    using the separate feature parameters above, Spatial Frequency
#    map measurement would require:
#
#      from topo.command.analysis import Feature
#      from math import pi
#      pre_plot_hooks=[measure_or_pref.instance(\
#         frequency_feature=Feature(name="frequency",values=frange(1.0,6.0,0.2)), \
#         phase_feature=Feature(name="phase",range=(0.0,2*pi),step=2*pi/15,cyclic=True), \
#         orientation_feature=Feature(name="orientation",range=(0.0,pi),step=pi/4,cyclic=True)])
#
#    rather than the current, much more easily controllable implementation:
#
#      pre_plot_hooks=[measure_or_pref.instance(frequencies=frange(1.0,6.0,0.2),\
#         num_phase=15,num_orientation=4)]
#
#    I.e., to change anything about a Feature, one has to supply an
#    entirely new Feature, because otherwise the original Feature
#    would be changed for all future calls.  Perhaps there's some way
#    around this by copying objects automatically at the right time,
#    but if so it's not obvious.  Meanwhile, the current
#    implementation is reasonably clean and easy to use, if not as
#    flexible as it could be.


class PatternPresentingCommand(ParameterizedFunction):
    """Parameterized command for presenting input patterns"""

    duration = param.Number(default=None,doc="""
        If non-None, pattern_presenter.duration will be
        set to this value.  Provides a simple way to set
        this commonly changed option of CoordinatedPatternGenerator.""")

    sheet_views_prefix = param.String(default="",doc="""
        Optional prefix to add to the name under which results are
        stored in sheet_views. Can be used e.g. to distinguish maps as
        originating from a particular GeneratorSheet.""")

    __abstract = True


def update_sheet_activity(sheet_name,sheet_views_prefix='', create_sheetview=True):
    """
    Update the 'Activity' SheetView for a given sheet by name.

    If force is False and the existing Activity SheetView isn't stale,
    this existing view is returned.
    """

    sheet = topo.sim.objects(Sheet)[sheet_name]

    if create_sheetview:
        updated_view =  SheetView((np.array(sheet.activity),sheet.bounds),
                                  sheet.name,sheet.precedence,topo.sim.time(),sheet.row_precedence)
        sheet.sheet_views[sheet_views_prefix+'Activity'] = updated_view

    return sheet.activity



def update_activity(sheet_views_prefix='', create_sheetview=True):
    """
    Make a map of neural activity available for each sheet, for use in template-based plots.

    This command simply asks each sheet for a copy of its activity
    matrix, and then makes it available for plotting.  Of course, for
    some sheets providing this information may be non-trivial, e.g. if
    they need to average over recent spiking activity.
    """
    activity_dict = {}
    for sheet_name in topo.sim.objects(Sheet).keys():
        activity = update_sheet_activity(sheet_name,sheet_views_prefix, create_sheetview)
        activity_dict[sheet_name] = activity
    return activity_dict

class PatternResponse(ParameterizedFunction):
    """Abstract class defining the necessary methods that need to be
    implemented by any pattern_response callable."""

    duration = param.Number(default=None,doc="""
        If non-None, pattern_presenter.duration will be
        set to this value.  Provides a simple way to set
        this commonly changed option of CoordinatedPatternGenerator.""")

    sheet_views_prefix = param.String(default="",doc="""
        Optional prefix to add to the name under which results are
        stored in sheet_views. Can be used e.g. to distinguish maps as
        originating from a particular GeneratorSheet.""")

    __abstract = True

    def __call__(self,inputs={},**params_to_override):
        raise NotImplementedError

    def response_shapes(self):
        raise NotImplementedError

    def input_shapes(self):
        raise NotImplementedError

    def update_progress(self,current):
        raise NotImplementedError

    def collect_map_measurements(self,measurement_dict):
        raise NotImplementedError

    def collect_curve_measurements(self,curve_dict):
        raise NotImplementedError

    def collect_rf_measurements(self,rf_dict):
        raise NotImplementedError

class pattern_response(PatternResponse):
    """
    Present the specified test patterns for the specified duration 
    and save the resulting activity to the appropriate SheetViews.

    Given a set of input patterns, installs them into the specified
    GeneratorSheets, runs the simulation for the specified length of
    time, then restores the original patterns and the original
    simulation time.  Thus this input is not considered part of the
    regular simulation, and is usually for testing purposes.

    If this process is interrupted by the user, the temporary patterns
    may still be installed on the retina.

<<<<<<< HEAD
    In order to to see the sequence of values presented, you may use
    the back arrow history mechanism in the GUI. Note that the GUI's
    Activity window must be open.
=======
    If a GUI is accessible via topo.guimain, its
    refresh_activity_windows method will be called after each pattern
    presentation, to allow the results to be visualized.
>>>>>>> 3dcd65c9
    """

    sheet = param.String(default=None)

    input_sheet = param.String(default=None)

    inputs = param.Dict(default={},doc="""
        A dictionary of GeneratorSheetName:PatternGenerator pairs to be
        installed into the specified GeneratorSheets.  As a special
        case, if a single pattern is supplied, rather than a dictionary,
        it is presented to all GeneratorSheets.""")

    plastic=param.Boolean(default=False,doc="""
        If plastic is False, overwrites the existing values of
        Sheet.plastic to disable plasticity, then reenables plasticity.""")

    overwrite_previous=param.Boolean(default=False,doc="""
        If overwrite_previous is true, the given inputs permanently
        overwrite those previously defined in each GeneratorSheet.""")

    apply_output_fns=param.Boolean(default=True,doc="""
        """)

    ongoing_measurement = param.Boolean(default=False,doc="""
        Indicates whether pattern_response is currently being used in a measurement.
        If True and toggled to False will halt the measurement process.""")

    def __call__(self,inputs={},**params_to_override):

        p=ParamOverrides(self,dict(params_to_override,inputs=inputs))
        # ensure EPs get started (if pattern_present is called before the simulation is run())
        topo.sim.run(0.0)

        if not self.ongoing_measurement:   topo.sim.state_push()

        self.refresh_act_wins=False
        if hasattr(topo,'guimain'):
            self.refresh_act_wins=True

        if not p.overwrite_previous:
            save_input_generators()

        if not p.plastic:
            # turn off plasticity everywhere
            for sheet in topo.sim.objects(Sheet).values():
                 sheet.override_plasticity_state(new_plasticity_state=False)

        if not p.apply_output_fns:
            for each in topo.sim.objects(Sheet).values():
                if hasattr(each,'measure_maps'):
                   if each.measure_maps:
                       each.apply_output_fns = False

        # Register the inputs on each input sheet
        generatorsheets = topo.sim.objects(GeneratorSheet)

        if not isinstance(p.inputs,dict):
            for g in generatorsheets.values():
                g.set_input_generator(p.inputs)
        else:
            for each in p.inputs.keys():
                if generatorsheets.has_key(each):
                    generatorsheets[each].set_input_generator(p.inputs[each])
                else:
                    param.Parameterized().warning(
                        '%s not a valid Sheet name for pattern_present.' % each)

        if self.ongoing_measurement: topo.sim.event_push()

        duration = p.duration if (p.duration is not None) else 1.0
        topo.sim.run(duration)

        if self.ongoing_measurement:   topo.sim.event_pop()

        # turn sheets' plasticity and output_fn plasticity back on if we turned it off before
        if not p.plastic:
            for sheet in topo.sim.objects(Sheet).values():
                sheet.restore_plasticity_state()

        if not p.apply_output_fns:
            for each in topo.sim.objects(Sheet).values():
                each.apply_output_fns = True

        if not p.overwrite_previous:
            restore_input_generators()

        keys = self.response_shapes().keys() + self.input_shapes().keys()
        act_dict = update_activity(p.sheet_views_prefix, create_sheetview = not self.ongoing_measurement)

        if not self.ongoing_measurement:   topo.sim.state_pop()

        return dict((k,v) for k,v in act_dict.items() if k in keys)

    def response_shapes(self):
        """Return a list of the Sheets in the current simulation for which to collect responses."""
        if self.sheet and self.sheet in topo.sim:
            sheet = topo.sim[self.sheet]
            return dict([(sheet.name,sheet.shape)])
        else:
            if self.sheet:
                self.warning("Warning specified measurement sheet does not exist, using all sheets with measure_maps enabled.")
            return dict((s.name, s.shape) for s in topo.sim.objects(Sheet).values()
                    if (hasattr(s,'measure_maps') and s.measure_maps))


    def input_shapes(self):
        """Return a list of the Sheets in the current simulation for which to collect responses."""
        if self.input_sheet and self.input_sheet in topo.sim:
            input_sheet = topo.sim[self.input_sheet]
            return dict([(input_sheet.name,input_sheet.shape)])
        else:
            if self.input_sheet:
                self.warning("Warning specified input sheet does not exist, using all generator sheets instead.")
            return dict((s.name, s.shape) for s in topo.sim.objects(GeneratorSheet).values())

    @property
    def progress(self):
        return self._progress

    def update_progress(self,current,total_steps):
        if current == 0:
            self.timer = copy.copy(topo.sim.timer)
            if hasattr(topo,'guimain'):
                topo.guimain.open_progress_window(self.timer)
        if self.timer.stop:
            self.ongoing_measurement = False
        self._progress = float(current)/total_steps
        self.timer.update_timer('Test',current,total_steps)


    def collect_map_measurements(self,measurement_dict):
        t = topo.sim.time()
        for sheet_name,map_data in measurement_dict.items():
            sheet = topo.sim[sheet_name]
            bounding_box = sheet.bounds
            sn = sheet.name
            sp = sheet.precedence
            sr = sheet.row_precedence
            for name,item in map_data.items():
                data, cyclic, cyclic_range = item
                view = SheetView((data.copy(),bounding_box),sn,sp,t,sr)
                sheet.sheet_views[name] = view
                view.cyclic = False #cyclic
                view.cyclic_range = None#cyclic_range
                sheet.sheet_views[name] = view

    def collect_curve_measurements(self,measurement_dict,x_axis):
        t = topo.sim.time()
        for sheet_name,curve_data in measurement_dict.items():
            sheet=topo.sim[sheet_name]
            if not hasattr(sheet,'curve_dict'):
                sheet.curve_dict = {}
            if x_axis not in sheet.curve_dict:
                sheet.curve_dict[x_axis] = {}
            bounding_box = sheet.bounds
            sp = sheet.precedence
            sr = sheet.row_precedence
            for x_val,y_data in curve_data.items():
                curve_label,y_axis_values = y_data
                if curve_label not in sheet.curve_dict[x_axis]:
                    sheet.curve_dict[x_axis][curve_label]={}
                view = SheetView((y_axis_values,bounding_box),sheet_name,sp,t,sr)
                sheet.curve_dict[x_axis][curve_label].update({x_val:view})


    def collect_rf_measurements(self,rf_dict):
        for input_name,sheet_dict in rf_dict.items():
            input_sheet = topo.sim[input_name]
            input_sheet_views = input_sheet.sheet_views
            input_bounds = input_sheet.bounds
            for sheet_name,coord_dict in sheet_dict.items():
                sheet = topo.sim[sheet_name]
                for coord,data in coord_dict.items():
                    r,c = coord
                    view = SheetView((data,input_bounds),
                                     sheet.name,sheet.precedence,topo.sim.time(),sheet.row_precedence)
                    x,y = sheet.matrixidx2sheet(r,c)
                    key = ('RFs',sheet_name,x,y)
                    input_sheet_views[key]=view

    @classmethod
    def get_feature_preference(self,sheet,feature,sheet_coord,default=0.0):
        """Return the feature preference for a particular unit."""
        sheet = topo.sim[sheet]
        matrix_coords = sheet.sheet2matrixidx(*sheet_coord)

        map_name = feature.capitalize() + "Preference"

        if(map_name in sheet.sheet_views):
            pref = sheet.sheet_views[map_name].view()[0]
            val = pref[matrix_coords]
        else:
            self.warning(("%s should be measured before plotting this tuning curve -- " +
                          "using default value of %s for %s unit (%d,%d).") % \
                         (map_name,default,sheet.name,sheet_coord[0],sheet_coord[1]))
            val = default

        return val


class MeasureResponseCommand(PatternPresentingCommand):
    """Parameterized command for presenting input patterns and measuring responses."""

    scale = param.Number(default=1.0,softbounds=(0.0,2.0),doc="""
        Multiplicative strength of input pattern.""")

    offset = param.Number(default=0.0,softbounds=(-1.0,1.0),doc="""
        Additive offset to input pattern.""")

    weighted_average= param.Boolean(default=True,doc="""
        Whether to compute results using a weighted average, or just
        discrete values.  A weighted average can give more precise
        results, without being limited to a set of discrete values,
        but the results can have systematic biases due to the
        averaging, especially for non-cyclic parameters.""")

    pattern_coordinator = param.Callable(default=None,instantiate=True,doc="""
        Callable object that will present a parameter-controlled pattern to a
        set of Sheets.  Needs to be supplied by a subclass or in the call.
        The attributes duration and apply_output_fns (if non-None) will
        be set on this object, and it should respect those if possible.""")

    static_parameters = param.List(class_=str,default=["scale","offset"],doc="""
        List of names of parameters of this class to pass to the
        pattern_presenter as static parameters, i.e. values that
        will be fixed to a single value during measurement.""")

    subplot = param.String("",doc="""Name of map to register as a subplot, if any.""")

    generator_sheets = param.List(default=[],doc="""
        pattern_presenter.generator_sheets will be set to this value.
        The default value of [] results in all GeneratorSheets being
        used.""")

    preference_fn = param.ClassSelector(DistributionStatisticFn,default=DSF_MaxValue(),
            doc="""Function that will be used to analyze the distributions of unit responses.""")

    presenter_cmd = param.Callable(default=None,instantiate=True,doc="""
        """)

    duration = param.Number(default=1.0)

    __abstract = True


    def __call__(self,**params):
        """Measure the response to the specified pattern and store the data in each sheet."""
        p=ParamOverrides(self,params,allow_extra_keywords=True)
        static_params = dict([(s,p[s]) for s in p.static_parameters])
        p.pattern_coordinator.generator_sheets=p.generator_sheets

        fullmatrix = FeatureMaps(self._feature_list(p),static_params,pattern_coordinator=p.pattern_coordinator,
                                 sheet_views_prefix=p.sheet_views_prefix,duration=p.duration,
                                 presenter_cmd=p.presenter_cmd.instance(**p.extra_keywords()))

        if p.subplot != "":
            Subplotting.set_subplots(p.subplot,force=True)

        return fullmatrix


    def _feature_list(self,p):
        """Return the list of features to vary; must be implemented by each subclass."""
        raise NotImplementedError



class SinusoidalMeasureResponseCommand(MeasureResponseCommand):
    """Parameterized command for presenting sine gratings and measuring responses."""

    pattern_coordinator = param.Callable(instantiate=True,
        default=CoordinatedPatternGenerator(pattern_generator=SineGrating()),doc="""
        Callable object that will present a parameter-controlled pattern to a
        set of Sheets.  By default, uses a SineGrating presented for a short
        duration.  By convention, most Topographica example files
        are designed to have a suitable activity pattern computed by
        that time, but the duration will need to be changed for other
        models that do not follow that convention.""")

    frequencies = param.List(class_=float,default=[2.4],doc="Sine grating frequencies to test.")

    num_phase = param.Integer(default=18,bounds=(1,None),softbounds=(1,48),
                              doc="Number of phases to test.")

    num_orientation = param.Integer(default=4,bounds=(1,None),softbounds=(1,24),
                                    doc="Number of orientations to test.")

    scale = param.Number(default=0.3)

    preference_fn = param.ClassSelector(DistributionStatisticFn,default=DSF_WeightedAverage(),
            doc="""Function that will be used to analyze the distributions of unit responses.""")

    __abstract = True



class PositionMeasurementCommand(MeasureResponseCommand):
    """Parameterized command for measuring topographic position."""

    divisions=param.Integer(default=6,bounds=(1,None),doc="""
        The number of different positions to measure in X and in Y.""")

    x_range=param.NumericTuple((-0.5,0.5),doc="""
        The range of X values to test.""")

    y_range=param.NumericTuple((-0.5,0.5),doc="""
        The range of Y values to test.""")

    size=param.Number(default=0.5,bounds=(0,None),doc="""
        The size of the pattern to present.""")

    pattern_coordinator = param.Callable(
        default=CoordinatedPatternGenerator(Gaussian(aspect_ratio=1.0)),doc="""
        Callable object that will present a parameter-controlled
        pattern to a set of Sheets.  For measuring position, the
        pattern_presenter should be spatially localized, yet also able
        to activate the appropriate neurons reliably.""")

    static_parameters = param.List(default=["scale","offset","size"])

    __abstract = True



class SingleInputResponseCommand(MeasureResponseCommand):
    """
    A callable Parameterized command for measuring the response to input on a specified Sheet.

    Note that at present the input is actually presented to all input sheets; the
    specified Sheet is simply used to determine various parameters.  In the future,
    it may be modified to draw the pattern on one input sheet only.
    """
    # CBERRORALERT: Need to alter CoordinatedPatternGenerator to accept an input sheet,
    # to allow it to be presented on only one sheet.

    input_sheet = param.ObjectSelector(
        default=None,doc="""
        Name of the sheet where input should be drawn.""")

    scale = param.Number(default=30.0)

    offset = param.Number(default=0.5)

    # JABALERT: Presumably the size is overridden in the call, right?
    pattern_coordinator = param.Callable(
        default=CoordinatedPatternGenerator(RawRectangle(size=0.1,aspect_ratio=1.0)))

    static_parameters = param.List(default=["scale","offset","size"])

    weighted_average = None # Disabled unused parameter

    __abstract = True



class FeatureCurveCommand(SinusoidalMeasureResponseCommand):
    """A callable Parameterized command for measuring tuning curves."""

    num_orientation = param.Integer(default=12)

    sheet = param.ObjectSelector(
        default=None,doc="""
        Name of the sheet to use in measurements.""")

    units = param.String(default='%',doc="""
        Units for labeling the curve_parameters in figure legends.
        The default is %, for use with contrast, but could be any
        units (or the empty string).""")

    # Make constant in subclasses?
    x_axis = param.String(default='orientation',doc="""
        Parameter to use for the x axis of tuning curves.""")

    static_parameters = param.List(default=[])

    # JABALERT: Might want to accept a list of values for a given
    # parameter to make the simple case easier; then maybe could do
    # the crossproduct of them?
    curve_parameters=param.Parameter([{"contrast":30},{"contrast":60},{"contrast":80},{"contrast":90}],doc="""
        List of parameter values for which to measure a curve.""")
        
    __abstract = True

    def __call__(self,**params):
        """Measure the response to the specified pattern and store the data in each sheet."""
        p=ParamOverrides(self,params,allow_extra_keywords=True)
        self._compute_curves(p)


    def _compute_curves(self,p,val_format='%s'):
        """
        Compute a set of curves for the specified sheet, using the
        specified val_format to print a label for each value of a
        curve_parameter.
        """
        for curve in p.curve_parameters:
            static_params = dict([(s,p[s]) for s in p.static_parameters])
            static_params.update(curve)
            curve_label="; ".join([('%s = '+val_format+'%s') % (n.capitalize(),v,p.units) for n,v in curve.items()])
            FeatureCurves(self._feature_list(p),static_params,pattern_coordinator=p.pattern_coordinator,x_axis=p.x_axis,curve_label=curve_label,
                          presenter_cmd=p.presenter_cmd.instance(**p.extra_keywords()))



    def _feature_list(self,p):
        return [Feature(name="phase",range=(0.0,2*pi),step=2*pi/p.num_phase,cyclic=True),
                Feature(name="orientation",range=(0,pi),step=pi/p.num_orientation,cyclic=True),
                Feature(name="frequency",values=p.frequencies)]




class UnitCurveCommand(FeatureCurveCommand):
    """
    Measures tuning curve(s) of particular unit(s).
    """

    pattern_coordinator = param.Callable(
        default=CoordinatedPatternGenerator(pattern_generator=SineGrating(mask_shape=Disk(smoothing=0.0,size=1.0)),
                                 contrast_parameter="weber_contrast"))

    size=param.Number(default=0.5,bounds=(0,None),doc="""
        The size of the pattern to present.""")

    coords = param.List(default=[(0,0)],doc="""
        List of coordinates of units to measure.""")

    __abstract = True



__all__ = [
    "DistributionMatrix",
    "FullMatrix",
    "FeatureResponses",
    "ReverseCorrelation",
    "FeatureMaps",
    "FeatureCurves",
    "Feature",
    "CoordinatedPatternGenerator",
    "Subplotting",
    "MeasureResponseCommand",
    "SinusoidalMeasureResponseCommand",
    "PositionMeasurementCommand",
    "SingleInputResponseCommand",
    "FeatureCurveCommand",
    "UnitCurveCommand",
]<|MERGE_RESOLUTION|>--- conflicted
+++ resolved
@@ -161,14 +161,6 @@
     # to a specific projection, rather than measure the map due
     # to all projections.
 
-    duration = param.Number(default=1.0,doc="""
-        Amount of simulation time for which to present each test pattern.
-        By convention, most Topographica example files are designed to
-        have a suitable activity pattern computed by the
-        default time, but the duration will need to be changed for
-        other models that do not follow that convention or if a
-        linear response is desired.""")
-
     repetitions = param.Integer(default=1,bounds=(1,None),doc="""
         How many times each stimulus will be presented.
 
@@ -181,129 +173,229 @@
         number of repetitions.""")
 
 
-    store_fullmatrix = param.Boolean(default=False,doc="""
+    enable_fullmatrix = param.Boolean(default=False,doc="""
         Determines whether or not store the full matrix of feature
         responses as a class attribute.""")
 
 
-    presenter_cmd = param.Callable(default=None,instantiate=True,doc="""
-        Presenter command responsible for presenting the input patterns
-        provided to it, returning measurement labels and collecting and
-        storing the measurement results in the appropriate place.""")
-
-        
-    pattern_coordinator = param.Callable(default=None,instantiate=True,doc="""
-    Coordinates the creation and linking of numerous simultaneously
-    presented input patterns, controlled by complex features.""")
-
-
     _fullmatrix = {}
 
 
-    __abstract = True
-
-
-    def initialize_featureresponses(self,p):
-        """
-        Create an empty DistributionMatrix for each feature and each
-        measurement source, in addition to activity buffers and if
-        requested, the full matrix.
-        """
+    def __init__(self,features,**params):
+        super(FeatureResponses,self).__init__(**params)
+        self.initialize_featureresponses(features)
+        self.pre_analysis_session_hooks.append(save_input_generators)
+        self.post_analysis_session_hooks.append(restore_input_generators)
+
+
+    def initialize_featureresponses(self,features):
+        """Create an empty DistributionMatrix for each feature and each sheet."""
         self._featureresponses = {}
         self._activities = {}
-
-        if p.store_fullmatrix:
+        if self.enable_fullmatrix:
             FeatureResponses._fullmatrix = {}
-
-        for response_label,shape in self.response_shapes.items():
-            self._featureresponses[response_label] = {}
-            self._activities[response_label]=np.zeros(shape)
-            for f in self.features:
-                self._featureresponses[response_label][f.name]=DistributionMatrix(shape,axis_range=f.range,cyclic=f.cyclic)
-            if p.store_fullmatrix:
-                FeatureResponses._fullmatrix[response_label] = FullMatrix(shape,self.features)
-
-
-    def measure_responses(self,p):
-        """
-        Generate feature permutations and present each in sequence.
-        """
+        for sheet in self.sheets_to_measure():
+            self._featureresponses[sheet] = {}
+            self._activities[sheet]=np.zeros(sheet.shape)
+            for f in features:
+                # CEBERRORALERT: line below is missing at least
+                # "keep_peak=f.keep_peak". Couldn't these things be
+                # passed around in a less fragile way?
+                self._featureresponses[sheet][f.name]=DistributionMatrix(sheet.shape,axis_range=f.range,cyclic=f.cyclic)
+            if self.enable_fullmatrix:
+                FeatureResponses._fullmatrix[sheet] = FullMatrix(sheet.shape,features)
+
+    def sheets_to_measure(self):
+        """Return a list of the Sheets in the current simulation for which to collect responses."""
+        return  [x for x in topo.sim.objects(Sheet).values()
+                 if hasattr(x,'measure_maps') and x.measure_maps]
+
+    def measure_responses(self,pattern_presenter,param_dict,features,display):
+        """Present the given input patterns and collate the responses."""
 
         # Run hooks before the analysis session
-        for f in p.pre_analysis_session_hooks: f()
-
-        features_to_permute = [f for f in self.features if f.compute_fn is None]
-        self.features_to_compute = [f for f in self.features if f.compute_fn is not None]
+        for f in self.pre_analysis_session_hooks: f()
+
+        self.param_dict=param_dict
+        self.pattern_presenter = pattern_presenter
+
+        features_to_permute = [f for f in features if f.compute_fn is None]
+        self.features_to_compute = [f for f in features if f.compute_fn is not None]
 
         self.feature_names=[f.name for f in features_to_permute]
         values_lists=[f.values for f in features_to_permute]
-
-        self.permutations=cross_product(values_lists)
+        self.permutations = cross_product(values_lists)
         values_description=' * '.join(["%d %s" % (len(f.values),f.name) for f in features_to_permute])
 
-        total_steps = len(self.permutations) * p.repetitions
-        p.presenter_cmd.ongoing_measurement = True
-        for permutation_num,permutation in enumerate(self.permutations):
-            if not p.presenter_cmd.ongoing_measurement: break
-            self.present_permutation(p,permutation,permutation_num,total_steps)
-
-        p.presenter_cmd.ongoing_measurement = False
+        self.refresh_act_wins=False
+        if display:
+            if hasattr(topo,'guimain'):
+                self.refresh_act_wins=True
+            else:
+                self.warning("No GUI available for display.")
+
+        # CEBALERT: when there are multiple sheets, this can make it seem
+        # like topographica's stuck in a loop (because the counter goes
+        # to 100% lots of times...e.g. hierarchical's orientation tuning fullfield.)
+
+        timer = copy.copy(topo.sim.timer)
+        timer.func = self.present_permutation
+
+        if hasattr(topo,'guimain'):
+            topo.guimain.open_progress_window(timer)
+        else:
+            self.verbose("Presenting %d test patterns (%s)." % (len(self.permutations),values_description))
+
+        timer.call_fixed_num_times(self.permutations)
 
         # Run hooks after the analysis session
-        for f in p.post_analysis_session_hooks: f()
-
-
-    def present_permutation(self,p,permutation,permutation_num,total_steps):
+        for f in self.post_analysis_session_hooks: f()
+
+
+    def present_permutation(self,permutation):
         """Present a pattern with the specified set of feature values."""
-        for response_label in self.response_shapes:
-            self._activities[response_label]*=0
+        for sheet in self.sheets_to_measure():
+            self._activities[sheet]*=0
 
         # Calculate complete set of settings
         permuted_settings = zip(self.feature_names,permutation)
         complete_settings = permuted_settings + \
             [(f.name,f.compute_fn(permuted_settings)) for f in self.features_to_compute]
 
-        for i in xrange(0,p.repetitions):
-            for f in p.pre_presentation_hooks: f()
-
-            inputs = p.pattern_coordinator(dict(permuted_settings),self.param_dict,self.input_shapes.keys())
-            response_dict = p.presenter_cmd(inputs, duration=p.duration)
-            p.presenter_cmd.update_progress(p.repetitions*permutation_num+i,total_steps)
-
-            for response_label,response in response_dict.items():
-                if response_label in self.response_shapes:
-                    self._activities[response_label]+=response
-
-            for f in p.post_presentation_hooks: f()
-
-        for response_label in self.response_shapes:
-            self._activities[response_label]=self._activities[response_label] / p.repetitions
-
-        self._update(p,complete_settings)
-
-
-    def _update(self,p,current_values):
-        """
-        Update each DistributionMatrix with (activity,bin) and
-        populate the full matrix, if enabled.
-        """
-        for response_label in self.response_shapes:
+
+        for i in xrange(0,self.repetitions):
+            topo.sim.state_push()
+
+            # Run hooks before and after pattern presentation.
+            # Could use complete_settings here, to avoid some
+            # PatternPresenter special cases, but that might cause
+            # conflicts with the existing PatternPresenter code.
+            for f in self.pre_presentation_hooks: f()
+            #valstring = " ".join(["%s=%s" % (n,v) for n,v in complete_settings])
+            #self.message("Presenting pattern %s" % valstring)
+            self.pattern_presenter(dict(permuted_settings),self.param_dict)
+            for f in self.post_presentation_hooks: f()
+
+            if self.refresh_act_wins:topo.guimain.refresh_activity_windows()
+            for sheet in self.sheets_to_measure():
+                self._activities[sheet]+=sheet.activity
+            topo.sim.state_pop()
+
+        for sheet in self.sheets_to_measure():
+            self._activities[sheet]=self._activities[sheet] / self.repetitions
+
+        self._update(complete_settings)
+
+
+    def _update(self,current_values):
+        # Update each DistributionMatrix with (activity,bin)
+        for sheet in self.sheets_to_measure():
             for feature,value in current_values:
-                self._featureresponses[response_label][feature].update(self._activities[response_label],value)
-            if p.store_fullmatrix:
-                FeatureResponses._fullmatrix[response_label].update(self._activities[response_label],current_values)
+                self._featureresponses[sheet][feature].update(self._activities[sheet],value)
+            if self.enable_fullmatrix:
+                FeatureResponses._fullmatrix[sheet].update(self._activities[sheet],current_values)
+
+
+
+class ReverseCorrelation(FeatureResponses):
+    """
+    Calculate the receptive fields for all neurons using reverse correlation.
+    """
+    # CB: Can't we have a better class hierarchy?
+
+    input_sheet = param.Parameter(default=None)
+
+    # JABALERT: Should _featureresponses be renamed here?; It's a different
+    # data structure using different indexing (r,c instead of feature).
+    def initialize_featureresponses(self,features): # CB: doesn't need features!
+
+        self._featureresponses = {}
+        assert hasattr(self.input_sheet,'shape')
+
+        # surely there's a way to get an array of 0s for each element without
+        # looping? (probably had same question for distributionmatrix).
+        for sheet in self.sheets_to_measure():
+            self._featureresponses[sheet]= np.ones(sheet.activity.shape,dtype=object)
+            rows,cols = sheet.activity.shape
+            for r in range(rows):
+                for c in range(cols):
+                    self._featureresponses[sheet][r,c] = np.zeros(self.input_sheet.shape) # need to specify dtype?
+
+
+    def collect_feature_responses(self,pattern_presenter,param_dict,display,feature_values):
+        self.measure_responses(pattern_presenter,param_dict,feature_values,display)
+
+        for sheet in self.sheets_to_measure():
+            rows,cols = sheet.activity.shape
+            input_bounds = self.input_sheet.bounds
+            input_sheet_views = self.input_sheet.sheet_views
+
+            for ii in range(rows):
+                for jj in range(cols):
+                    view = SheetView((self._featureresponses[sheet][ii,jj],input_bounds),
+                                     sheet.name,sheet.precedence,topo.sim.time(),sheet.row_precedence)
+                    x,y = sheet.matrixidx2sheet(ii,jj)
+                    key = ('RFs',sheet.name,x,y)
+                    input_sheet_views[key]=view
+
+
+    def measure_responses(self,pattern_presenter,param_dict,features,display):
+        """Present the given input patterns and collate the responses."""
+
+        # Since input_sheet's not fixed, we have to call this. Means that there are
+        # normally duplicate calls (e.g. gets called by __init__ and then gets called
+        # here for no reason except maybe the input_sheet got changed). Would be better
+        # to have the input_sheet fixed.
+        self.initialize_featureresponses(features)
+
+        super(ReverseCorrelation,self).measure_responses(pattern_presenter,param_dict,
+                                                         features,display)
+
+    def present_permutation(self,permutation):
+        """Present a pattern with the specified set of feature values."""
+
+        # Calculate complete set of settings
+        permuted_settings = zip(self.feature_names,permutation)
+        complete_settings = permuted_settings + \
+            [(f.name,f.compute_fn(permuted_settings)) for f in self.features_to_compute]
+
+        topo.sim.state_push()
+
+        # Run hooks before and after pattern presentation.
+        # Could use complete_settings here, to avoid some
+        # PatternPresenter special cases, but that might cause
+        # conflicts with the existing PatternPresenter code.
+        for f in self.pre_presentation_hooks: f()
+        #valstring = " ".join(["%s=%s" % (n,v) for n,v in complete_settings])
+        #self.message("Presenting pattern %s" % valstring)
+        self.pattern_presenter(dict(permuted_settings),self.param_dict)
+        for f in self.post_presentation_hooks: f()
+
+        if self.refresh_act_wins:topo.guimain.refresh_activity_windows()
+
+        self._update(complete_settings)
+
+        topo.sim.state_pop()
+
+
+    # Ignores current_values; they simply provide distinct patterns on the retina
+    def _update(self,current_values):
+        for sheet in self.sheets_to_measure():
+            rows,cols = sheet.activity.shape
+            for ii in range(rows):
+                for jj in range(cols):
+                    self._featureresponses[sheet][ii,jj]+=sheet.activity[ii,jj]*self.input_sheet.activity
 
 
 
 class FeatureMaps(FeatureResponses):
     """
-    Measure and collect the responses to a set of features, for
-    calculating feature maps.
-
-    For each feature and each measurement source, the results are
-    stored as a preference matrix and selectivity matrix in the
-    sheet's sheet_views; these can then be plotted as preference or
-    selectivity maps.
+    Measure and collect the responses to a set of features, for calculating feature maps.
+
+    For each feature and each sheet, the results are stored as a
+    preference matrix and selectivity matrix in the sheet's
+    sheet_views; these can then be plotted as preference
+    or selectivity maps.
     """
 
     preference_fn = param.ClassSelector(DistributionStatisticFn,
@@ -329,64 +421,63 @@
         Prefix to add to the name under which results are stored in sheet_views.""")
 
 
-    def __call__(self,features,param_dict,**params):
+    def __init__(self,features,**params):
+        super(FeatureMaps,self).__init__(features,**params)
+        self.features=features
+
+
+    def collect_feature_responses(self,pattern_presenter,param_dict,display):
         """
         Present the given input patterns and collate the responses.
 
-        Responses are statistics on the distributions of measure for
-        every unit, extracted by functions that are subclasses of
-        DistributionStatisticFn, and could be specified in each
-        feature with the preference_fn parameter, otherwise the
+        Responses are statistics on the distributions of measure for every unit,
+        extracted by functions that are subclasses of DistributionStatisticFn, and could
+        be specified in each feature with the preference_fn parameter, otherwise the
         default in self.preference_fn is used.
         """
-        p = ParamOverrides(self,params)
-        self.features=features
-        self.param_dict=param_dict
-        self.response_shapes = p.presenter_cmd.response_shapes()
-        self.input_shapes = p.presenter_cmd.input_shapes()
-
-        self.initialize_featureresponses(p)
-        self.measure_responses(p)
-        map_dict = {}
-
-        for response_label in self.response_shapes:
-            map_dict[response_label] = {}
-
-            for feature in self._featureresponses[response_label]:
+        self.measure_responses(pattern_presenter,param_dict,self.features,display)
+
+        for sheet in self.sheets_to_measure():
+            bounding_box = sheet.bounds
+            sn = sheet.name
+            sp = sheet.precedence
+            sr = sheet.row_precedence
+
+            for feature in self._featureresponses[sheet].keys():
+            ### JABALERT: I'm not sure what any of the text in the following alert means. :-)
+            ### JCHACKALERT! This is temporary to avoid the positionpref plot to shrink
+            ### Nevertheless we should think more about this (see alert in bitmap.py)
+            ### When passing a sheet_view that is not cropped to 1 in the parameter hue of hsv_to_rgb
+            ### it does not work... The normalization seems to be necessary in this case.
+            ### I guess it is always cyclic value that we will color with hue in an hsv plot
+            ### but still we should catch the error.
+            ### Also, what happens in case of negative values?
                 fp = filter(lambda f: f.name==feature,self.features)[0]
-                ar = self._featureresponses[response_label][feature].distribution_matrix[0,0].axis_range
+                ar = self._featureresponses[sheet][feature].distribution_matrix[0,0].axis_range
                 cyclic_range = ar if fp.cyclic else 1.0
                 preference_fn = fp.preference_fn if fp.preference_fn is not None else self.preference_fn
-                if p.selectivity_multiplier is not None:
+                if self.selectivity_multiplier is not None:
                     preference_fn.selectivity_scale = (preference_fn.selectivity_scale[0],self.selectivity_multiplier)
-                fr = self._featureresponses[response_label][feature]
+                fr = self._featureresponses[sheet][feature]
                 response = fr.apply_DSF(preference_fn)
                 base_name = self.sheet_views_prefix + feature.capitalize()
 
                 for k,maps in response.items():
+                    t = topo.sim.time()
                     for map_name,map_view in maps.items():
                         name = base_name + k + map_name.capitalize()
-<<<<<<< HEAD
-                        map_dict[response_label][name] = (map_view,
-                                                          False if map_name == 'selectivity' else fp.cyclic,
-                                                          None  if map_name == 'selectivity' else cyclic_range)
-        p.presenter_cmd.collect_map_measurements(map_dict)
-=======
                         view = SheetView((map_view,bounding_box),sn,sp,t,sr)
                         # JABALERT: Temporarily disabled as of 20130614 to work around a plotting problem
                         # Special case: selectivity is not cyclic even if the feature is
                         view.cyclic       = False #if map_name == 'selectivity' else fp.cyclic
                         view.cyclic_range = None  #if map_name == 'selectivity' else cyclic_range
                         sheet.sheet_views[name] = view
->>>>>>> 3dcd65c9
-
-        return self._fullmatrix
+
 
 
 class FeatureCurves(FeatureResponses):
     """
-    Measures and collects the responses to a set of features, for
-    calculating tuning and similar curves.
+    Measures and collects the responses to a set of features, for calculating tuning and similar curves.
 
     These curves represent the response of a Sheet to patterns that
     are controlled by a set of features.  This class can collect data
@@ -402,129 +493,48 @@
     user-specified PatternPresenter by adding the parameters
     determining the curve (curve_param_dict) to a static list of
     parameters (param_dict), and then varying the specified set of
-    features.  The results can be accessed in the curve_dict, indexed
-    by the curve_label and feature value.
-    """
-
-    x_axis = param.String(default=None,doc="""
-        Parameter to use for the x axis of tuning curves.""")
+    features.  The results can be accessed in the curve_dict,
+    indexed by the curve_label and feature value.
+    """
 
     post_collect_responses_hook = param.HookList(default=[],instantiate=False,doc="""
         List of callable objects to be run at the end of collect_feature_responses function.
         The functions should accept three parameters: FullMatrix, curve label, sheet""")
 
-    curve_label = param.String(default=None,doc="""
-        Curve label, specifying the value along some feature dimension.""")
-
-
-    def __call__(self,features,param_dict,**params):
-        p = ParamOverrides(self,params)
-        self.features=features
-        self.param_dict=param_dict
-        self.response_shapes = p.presenter_cmd.response_shapes()
-        self.input_shapes = p.presenter_cmd.input_shapes()
-        self.initialize_featureresponses(p)
-        self.measure_responses(p)
-        curve_dict = {}
-        for response_label,shape in self.response_shapes.items():
-            curve_dict[response_label] = {}
-            rows,cols = shape
-            for key in self._featureresponses[response_label][p.x_axis].distribution_matrix[0,0]._data.iterkeys():
-                y_axis_values = np.zeros(shape,activity_type)
-                for i in range(rows):
-                    for j in range(cols):
-                        y_axis_values[i,j] = self._featureresponses[response_label][p.x_axis].distribution_matrix[i,j].get_value(key)
-                curve_dict[response_label][key] = (p.curve_label,y_axis_values)
-
-        p.presenter_cmd.collect_curve_measurements(curve_dict,p.x_axis)
-
-        if p.store_fullmatrix:
+
+    def __init__(self,features,sheet,x_axis):
+        super(FeatureCurves,self).__init__(features)
+        self.sheet=sheet
+        self.x_axis=x_axis
+        if hasattr(sheet,"curve_dict")==False:
+            sheet.curve_dict={}
+        sheet.curve_dict[x_axis]={}
+
+
+    def sheets_to_measure(self):
+        return topo.sim.objects(CFSheet).values()
+
+
+    def collect_feature_responses(self,features,pattern_presenter,param_dict,curve_label,display):
+        self.initialize_featureresponses(features)
+        rows,cols=self.sheet.shape
+        bounding_box = self.sheet.bounds
+        self.measure_responses(pattern_presenter,param_dict,features,display)
+        self.sheet.curve_dict[self.x_axis][curve_label]={}
+
+        for key in self._featureresponses[self.sheet][self.x_axis].distribution_matrix[0,0]._data.iterkeys():
+            y_axis_values = np.zeros(self.sheet.shape,activity_type)
+            for i in range(rows):
+                for j in range(cols):
+                    y_axis_values[i,j] = self._featureresponses[self.sheet][self.x_axis].distribution_matrix[i,j].get_value(key)
+            Response = SheetView((y_axis_values,bounding_box),self.sheet.name ,self.sheet.precedence,topo.sim.time(),self.sheet.row_precedence)
+            self.sheet.curve_dict[self.x_axis][curve_label].update({key:Response})
+
+        if self.enable_fullmatrix:
             for f in self.post_collect_responses_hook: f(self._fullmatrix[self.sheet],curve_label,self.sheet)
         elif len(self.post_collect_responses_hook) > 0:
             self.warning("Post_collect_responses_hooks require fullmatrix to be enabled.""")
 
-
-class ReverseCorrelation(FeatureResponses):
-    """
-    Calculate the receptive fields for all neurons using reverse correlation.
-    """
-    
-    input_sheet = param.Parameter(default=None)
-
-    
-    def initialize_featureresponses(self,p):
-        self._activities = {}
-        self._featureresponses = {}
-
-        for label,shape in self.response_shapes.items()+self.input_shapes.items():
-            self._activities[label]=np.zeros(shape,dtype=activity_dtype)
-
-        for input_label,input_shape in self.input_shapes.items():
-            self._featureresponses[input_label] = {}
-            for response_label,response_shape in self.response_shapes.items():
-                rows,cols = response_shape
-                self._featureresponses[input_label][response_label] = np.array([[np.zeros(input_shape,dtype=activity_dtype) for r in rows]
-                                                                                for c in cols])
-
-
-    def __call__(self,features,param_dict,**params):
-        p = ParamOverrides(self,params)
-        self.features=features
-        self.param_dict=param_dict
-        self.response_shapes = p.presenter_cmd.response_shapes()
-        self.input_shapes = p.presenter_cmd.input_shapes()
-
-        self.initialize_featureresponses(p)
-        self.measure_responses(p)
-
-        rf_dict = {}
-
-        for input_label,input_shape in self.input_shapes.items():
-            rf_dict[input_label] = {}
-            for response_label,response_shape in self.response_shapes.items():
-                rf_dict[input_label][response_label] = {}
-                rows,cols = response_shape
-                for ii in range(rows):
-                    for jj in range(cols):
-                        rf_dict[input_label][response_label][(ii,jj)] = self._featureresponses[input_label][response_label][ii,jj]
-        p.presenter_cmd.collect_rf_measurements(rf_dict)
-
-
-    def present_permutation(self,p,permutation,permutation_num,total_steps):
-        """Present a pattern with the specified set of feature values."""
-
-        for label in self.response_shapes.keys()+self.input_shapes.keys():
-            self._activities[label]*=0
-
-        # Calculate complete set of settings
-        permuted_settings = zip(self.feature_names,permutation)
-        complete_settings = permuted_settings + \
-            [(f.name,f.compute_fn(permuted_settings)) for f in self.features_to_compute]
-
-        # Run hooks before and after pattern presentation.
-        for f in p.pre_presentation_hooks: f()
-
-        inputs = p.pattern_coordinator(dict(permuted_settings),self.param_dict,self.input_shapes.keys())
-
-        response_dict = p.presenter_cmd(inputs, duration=p.duration)
-
-        for label,response in response_dict.items():
-            self._activities[label]+=response
-
-        for f in p.post_presentation_hooks: f()
-
-        self._update(p,complete_settings)
-
-
-    # Ignores current_values; they simply provide distinct patterns on the retina
-    def _update(self,p,current_values):
-        for input_label in self.input_shapes:
-            for response_label,response_shape in self.response_shapes.items():
-                rows,cols = response_shape
-                for ii in range(rows):
-                    for jj in range(cols):
-                        delta_rf = self._activities[response_label][ii,jj]*self._activities[input_label]
-                        self._featureresponses[input_label][response_label][ii,jj]+=delta_rf
 
 
 ###############################################################################
@@ -597,7 +607,7 @@
 
 
 
-class CoordinatedPatternGenerator(param.Parameterized):
+class PatternPresenter(param.Parameterized):
     """
     Function object for presenting PatternGenerator-created patterns.
 
@@ -615,13 +625,32 @@
     # JABALERT: Needs documenting; apparently only for retinotopy?
     divisions = param.Parameter()
 
+    apply_output_fns = param.Boolean(default=True,doc="""
+        When presenting a pattern, whether to apply each sheet's
+        output function.  If False, for many networks the response
+        will be linear, which requires fewer test patterns to measure
+        a meaningful response, but it may not correspond to the actual
+        preferences of each neuron under other conditions.  If True,
+        callers will need to ensure that the input patterns are in a
+        suitable range to drive the neurons to generate meaningful
+        output, because e.g. a threshold-based output function might
+        result in no activity for inputs that are too weak..""")
+
+    duration = param.Number(default=1.0,doc="""
+        Amount of simulation time for which to present each test pattern.
+        By convention, most Topographica example files are designed to
+        have a suitable activity pattern computed by the
+        default time, but the duration will need to be changed for
+        other models that do not follow that convention or if a
+        linear response is desired.""")
+
     # CEBALERT: generator_sheets=[] is probably a surprising way of
     # actually getting all the generator sheets.
-    # generator_sheets = param.List(default=[],doc="""
-    #     The set of GeneratorSheets onto which patterns will be drawn.
-
-    #     By default (i.e. for an empty list), all GeneratorSheets in
-    #     the simulation will be used.""")
+    generator_sheets = param.List(default=[],doc="""
+        The set of GeneratorSheets onto which patterns will be drawn.
+
+        By default (i.e. for an empty list), all GeneratorSheets in
+        the simulation will be used.""")
 
 
     def __init__(self,pattern_generator,**params):
@@ -630,11 +659,11 @@
         on the generator_sheets (the parameters of the
         pattern_generator are specified during calls.
         """
-        super(CoordinatedPatternGenerator,self).__init__(**params)
+        super(PatternPresenter,self).__init__(**params)
         self.gen = pattern_generator # Why not a Parameter?
 
 
-    def __call__(self,features_values,param_dict,input_sheet_names):
+    def __call__(self,features_values,param_dict):
         for param,value in param_dict.iteritems():
             # CEBALERT: why not setattr(self.gen,param,value)
             #if ('_'+param+'_param_value') not in self.gen.__dict__:
@@ -643,12 +672,12 @@
         for feature,value in features_values.iteritems():
             self.gen.__setattr__(feature,value)
 
-        # all_input_sheet_names = topo.sim.objects(GeneratorSheet).keys()
-
-        # if len(self.generator_sheets)>0:
-        #     input_sheet_names = [sheet.name for sheet in self.generator_sheets]
-        # else:
-        #     input_sheet_names = all_input_sheet_names
+        all_input_sheet_names = topo.sim.objects(GeneratorSheet).keys()
+
+        if len(self.generator_sheets)>0:
+            input_sheet_names = [sheet.name for sheet in self.generator_sheets]
+        else:
+            input_sheet_names = all_input_sheet_names
 
         # Copy the given generator once for every GeneratorSheet
         inputs = dict.fromkeys(input_sheet_names)
@@ -876,21 +905,11 @@
                     g.scale=g.contrast
 
         # blank patterns for unused generator sheets
-        # for sheet_name in set(all_input_sheet_names).difference(set(input_sheet_names)):
-        #     inputs[sheet_name]=pattern.Constant(scale=0)
-
-        return inputs
-
-
-class PatternPresenter(CoordinatedPatternGenerator):
-    """
-    For backward compatability.
-    """
-
-    def __call__(self, *args, **kwargs):
-        print "Using old PatternPresenter"
-        inputs = super(PatternPresenter,self).__call__(*args,**kwargs)
-        return pattern_response(inputs,duration=self.duration, plastic=False,  apply_output_fns=self.apply_output_fns, restore_state=False, restore_events=True)
+        for sheet_name in set(all_input_sheet_names).difference(set(input_sheet_names)):
+            inputs[sheet_name]=pattern.Constant(scale=0)
+
+        pattern_response(inputs,duration=self.duration,plastic=False,
+                     apply_output_fns=self.apply_output_fns, restore_state=False, restore_events=True)
 
 
 
@@ -1054,13 +1073,14 @@
 #    flexible as it could be.
 
 
+
 class PatternPresentingCommand(ParameterizedFunction):
     """Parameterized command for presenting input patterns"""
 
     duration = param.Number(default=None,doc="""
         If non-None, pattern_presenter.duration will be
         set to this value.  Provides a simple way to set
-        this commonly changed option of CoordinatedPatternGenerator.""")
+        this commonly changed option of PatternPresenter.""")
 
     sheet_views_prefix = param.String(default="",doc="""
         Optional prefix to add to the name under which results are
@@ -1070,7 +1090,8 @@
     __abstract = True
 
 
-def update_sheet_activity(sheet_name,sheet_views_prefix='', create_sheetview=True):
+
+def update_sheet_activity(sheet_name,sheet_views_prefix='',force=False):
     """
     Update the 'Activity' SheetView for a given sheet by name.
 
@@ -1079,17 +1100,18 @@
     """
 
     sheet = topo.sim.objects(Sheet)[sheet_name]
-
-    if create_sheetview:
-        updated_view =  SheetView((np.array(sheet.activity),sheet.bounds),
-                                  sheet.name,sheet.precedence,topo.sim.time(),sheet.row_precedence)
-        sheet.sheet_views[sheet_views_prefix+'Activity'] = updated_view
-
-    return sheet.activity
-
-
-
-def update_activity(sheet_views_prefix='', create_sheetview=True):
+    if not force and sheet.sheet_views.get('Activity',False):
+        existing_view = sheet.sheet_views['Activity']
+        if existing_view.timestamp == topo.sim.time():
+            return existing_view
+
+    updated_view =  SheetView((np.array(sheet.activity),sheet.bounds),
+                              sheet.name,sheet.precedence,topo.sim.time(),sheet.row_precedence)
+    sheet.sheet_views[sheet_views_prefix+'Activity'] = updated_view
+
+
+
+def update_activity(sheet_views_prefix='',force=False):
     """
     Make a map of neural activity available for each sheet, for use in template-based plots.
 
@@ -1098,53 +1120,19 @@
     some sheets providing this information may be non-trivial, e.g. if
     they need to average over recent spiking activity.
     """
-    activity_dict = {}
+
     for sheet_name in topo.sim.objects(Sheet).keys():
-        activity = update_sheet_activity(sheet_name,sheet_views_prefix, create_sheetview)
-        activity_dict[sheet_name] = activity
-    return activity_dict
-
-class PatternResponse(ParameterizedFunction):
-    """Abstract class defining the necessary methods that need to be
-    implemented by any pattern_response callable."""
-
-    duration = param.Number(default=None,doc="""
-        If non-None, pattern_presenter.duration will be
-        set to this value.  Provides a simple way to set
-        this commonly changed option of CoordinatedPatternGenerator.""")
-
-    sheet_views_prefix = param.String(default="",doc="""
-        Optional prefix to add to the name under which results are
-        stored in sheet_views. Can be used e.g. to distinguish maps as
-        originating from a particular GeneratorSheet.""")
-
-    __abstract = True
-
-    def __call__(self,inputs={},**params_to_override):
-        raise NotImplementedError
-
-    def response_shapes(self):
-        raise NotImplementedError
-
-    def input_shapes(self):
-        raise NotImplementedError
-
-    def update_progress(self,current):
-        raise NotImplementedError
-
-    def collect_map_measurements(self,measurement_dict):
-        raise NotImplementedError
-
-    def collect_curve_measurements(self,curve_dict):
-        raise NotImplementedError
-
-    def collect_rf_measurements(self,rf_dict):
-        raise NotImplementedError
-
-class pattern_response(PatternResponse):
-    """
-    Present the specified test patterns for the specified duration 
-    and save the resulting activity to the appropriate SheetViews.
+        update_sheet_activity(sheet_name,sheet_views_prefix,force)
+
+
+
+class pattern_response(PatternPresentingCommand):
+    """
+    This command presents the specified test patterns for the
+    specified duration and saves the resulting activity to the
+    appropriate SheetViews. Originally, this was the implementation of
+    the pattern_present command, which is still available in
+    topo.command and operates by wrapping a call to this class.
 
     Given a set of input patterns, installs them into the specified
     GeneratorSheets, runs the simulation for the specified length of
@@ -1152,56 +1140,49 @@
     simulation time.  Thus this input is not considered part of the
     regular simulation, and is usually for testing purposes.
 
+    As a special case, if 'inputs' is just a single pattern, and not
+    a dictionary, it is presented to all GeneratorSheets.
+
+    If a simulation is not provided, the active simulation, if one
+    exists, is requested.
+
     If this process is interrupted by the user, the temporary patterns
     may still be installed on the retina.
 
-<<<<<<< HEAD
-    In order to to see the sequence of values presented, you may use
-    the back arrow history mechanism in the GUI. Note that the GUI's
-    Activity window must be open.
-=======
     If a GUI is accessible via topo.guimain, its
     refresh_activity_windows method will be called after each pattern
     presentation, to allow the results to be visualized.
->>>>>>> 3dcd65c9
-    """
-
-    sheet = param.String(default=None)
-
-    input_sheet = param.String(default=None)
+    """
 
     inputs = param.Dict(default={},doc="""
         A dictionary of GeneratorSheetName:PatternGenerator pairs to be
-        installed into the specified GeneratorSheets.  As a special
-        case, if a single pattern is supplied, rather than a dictionary,
-        it is presented to all GeneratorSheets.""")
+        installed into the specified GeneratorSheets""")
 
     plastic=param.Boolean(default=False,doc="""
         If plastic is False, overwrites the existing values of
         Sheet.plastic to disable plasticity, then reenables plasticity.""")
 
     overwrite_previous=param.Boolean(default=False,doc="""
-        If overwrite_previous is true, the given inputs permanently
-        overwrite those previously defined in each GeneratorSheet.""")
-
-    apply_output_fns=param.Boolean(default=True,doc="""
-        """)
-
-    ongoing_measurement = param.Boolean(default=False,doc="""
-        Indicates whether pattern_response is currently being used in a measurement.
-        If True and toggled to False will halt the measurement process.""")
+        If overwrite_previous is true, the given inputs overwrite those
+        previously defined.""")
+
+    apply_output_fns=param.Boolean(default=True)
+
+    restore_state = param.Boolean(default=True,doc="""
+        If True, restore the state of both sheet activities and simulation events
+        after the response has been measured.  Implies restore_events.""")
+
+    restore_events = param.Boolean(default=True,doc="""
+        If True, restore simulation events after the response has been measured,
+        so that no simulation time will have elapsed.  Implied by
+        restore_state=True.""")
+
 
     def __call__(self,inputs={},**params_to_override):
 
         p=ParamOverrides(self,dict(params_to_override,inputs=inputs))
         # ensure EPs get started (if pattern_present is called before the simulation is run())
         topo.sim.run(0.0)
-
-        if not self.ongoing_measurement:   topo.sim.state_push()
-
-        self.refresh_act_wins=False
-        if hasattr(topo,'guimain'):
-            self.refresh_act_wins=True
 
         if not p.overwrite_previous:
             save_input_generators()
@@ -1231,12 +1212,14 @@
                     param.Parameterized().warning(
                         '%s not a valid Sheet name for pattern_present.' % each)
 
-        if self.ongoing_measurement: topo.sim.event_push()
+        if   p.restore_state:   topo.sim.state_push()
+        elif p.restore_events:  topo.sim.event_push()
 
         duration = p.duration if (p.duration is not None) else 1.0
         topo.sim.run(duration)
 
-        if self.ongoing_measurement:   topo.sim.event_pop()
+        if   p.restore_state:   topo.sim.state_pop()
+        elif p.restore_events:  topo.sim.event_pop()
 
         # turn sheets' plasticity and output_fn plasticity back on if we turned it off before
         if not p.plastic:
@@ -1250,107 +1233,234 @@
         if not p.overwrite_previous:
             restore_input_generators()
 
-        keys = self.response_shapes().keys() + self.input_shapes().keys()
-        act_dict = update_activity(p.sheet_views_prefix, create_sheetview = not self.ongoing_measurement)
-
-        if not self.ongoing_measurement:   topo.sim.state_pop()
-
-        return dict((k,v) for k,v in act_dict.items() if k in keys)
-
-    def response_shapes(self):
-        """Return a list of the Sheets in the current simulation for which to collect responses."""
-        if self.sheet and self.sheet in topo.sim:
-            sheet = topo.sim[self.sheet]
-            return dict([(sheet.name,sheet.shape)])
-        else:
-            if self.sheet:
-                self.warning("Warning specified measurement sheet does not exist, using all sheets with measure_maps enabled.")
-            return dict((s.name, s.shape) for s in topo.sim.objects(Sheet).values()
-                    if (hasattr(s,'measure_maps') and s.measure_maps))
-
-
-    def input_shapes(self):
-        """Return a list of the Sheets in the current simulation for which to collect responses."""
-        if self.input_sheet and self.input_sheet in topo.sim:
-            input_sheet = topo.sim[self.input_sheet]
-            return dict([(input_sheet.name,input_sheet.shape)])
-        else:
-            if self.input_sheet:
-                self.warning("Warning specified input sheet does not exist, using all generator sheets instead.")
-            return dict((s.name, s.shape) for s in topo.sim.objects(GeneratorSheet).values())
-
-    @property
-    def progress(self):
-        return self._progress
-
-    def update_progress(self,current,total_steps):
-        if current == 0:
-            self.timer = copy.copy(topo.sim.timer)
-            if hasattr(topo,'guimain'):
-                topo.guimain.open_progress_window(self.timer)
-        if self.timer.stop:
-            self.ongoing_measurement = False
-        self._progress = float(current)/total_steps
-        self.timer.update_timer('Test',current,total_steps)
-
-
-    def collect_map_measurements(self,measurement_dict):
-        t = topo.sim.time()
-        for sheet_name,map_data in measurement_dict.items():
-            sheet = topo.sim[sheet_name]
-            bounding_box = sheet.bounds
-            sn = sheet.name
-            sp = sheet.precedence
-            sr = sheet.row_precedence
-            for name,item in map_data.items():
-                data, cyclic, cyclic_range = item
-                view = SheetView((data.copy(),bounding_box),sn,sp,t,sr)
-                sheet.sheet_views[name] = view
-                view.cyclic = False #cyclic
-                view.cyclic_range = None#cyclic_range
-                sheet.sheet_views[name] = view
-
-    def collect_curve_measurements(self,measurement_dict,x_axis):
-        t = topo.sim.time()
-        for sheet_name,curve_data in measurement_dict.items():
-            sheet=topo.sim[sheet_name]
-            if not hasattr(sheet,'curve_dict'):
-                sheet.curve_dict = {}
-            if x_axis not in sheet.curve_dict:
-                sheet.curve_dict[x_axis] = {}
-            bounding_box = sheet.bounds
-            sp = sheet.precedence
-            sr = sheet.row_precedence
-            for x_val,y_data in curve_data.items():
-                curve_label,y_axis_values = y_data
-                if curve_label not in sheet.curve_dict[x_axis]:
-                    sheet.curve_dict[x_axis][curve_label]={}
-                view = SheetView((y_axis_values,bounding_box),sheet_name,sp,t,sr)
-                sheet.curve_dict[x_axis][curve_label].update({x_val:view})
-
-
-    def collect_rf_measurements(self,rf_dict):
-        for input_name,sheet_dict in rf_dict.items():
-            input_sheet = topo.sim[input_name]
-            input_sheet_views = input_sheet.sheet_views
-            input_bounds = input_sheet.bounds
-            for sheet_name,coord_dict in sheet_dict.items():
-                sheet = topo.sim[sheet_name]
-                for coord,data in coord_dict.items():
-                    r,c = coord
-                    view = SheetView((data,input_bounds),
-                                     sheet.name,sheet.precedence,topo.sim.time(),sheet.row_precedence)
-                    x,y = sheet.matrixidx2sheet(r,c)
-                    key = ('RFs',sheet_name,x,y)
-                    input_sheet_views[key]=view
-
-    @classmethod
-    def get_feature_preference(self,sheet,feature,sheet_coord,default=0.0):
-        """Return the feature preference for a particular unit."""
-        sheet = topo.sim[sheet]
+        update_activity(p.sheet_views_prefix,force=True)
+
+
+
+class MeasureResponseCommand(PatternPresentingCommand):
+    """Parameterized command for presenting input patterns and measuring responses."""
+
+    scale = param.Number(default=1.0,softbounds=(0.0,2.0),doc="""
+        Multiplicative strength of input pattern.""")
+
+    offset = param.Number(default=0.0,softbounds=(-1.0,1.0),doc="""
+        Additive offset to input pattern.""")
+
+    display = param.Boolean(default=False,doc="""
+        Whether to update a GUI display (if any) during the map measurement.""")
+
+    weighted_average= param.Boolean(default=True,doc="""
+        Whether to compute results using a weighted average, or just
+        discrete values.  A weighted average can give more precise
+        results, without being limited to a set of discrete values,
+        but the results can have systematic biases due to the
+        averaging, especially for non-cyclic parameters.""")
+
+    pattern_presenter = param.Callable(default=None,instantiate=True,doc="""
+        Callable object that will present a parameter-controlled pattern to a
+        set of Sheets.  Needs to be supplied by a subclass or in the call.
+        The attributes duration and apply_output_fns (if non-None) will
+        be set on this object, and it should respect those if possible.""")
+
+    static_parameters = param.List(class_=str,default=["scale","offset"],doc="""
+        List of names of parameters of this class to pass to the
+        pattern_presenter as static parameters, i.e. values that
+        will be fixed to a single value during measurement.""")
+
+    subplot = param.String("",doc="""Name of map to register as a subplot, if any.""")
+
+    apply_output_fns = param.Boolean(default=None,doc="""
+        If non-None, pattern_presenter.apply_output_fns will be
+        set to this value.  Provides a simple way to set
+        this commonly changed option of PatternPresenter.""")
+
+    generator_sheets = param.List(default=[],doc="""
+        pattern_presenter.generator_sheets will be set to this value.
+        The default value of [] results in all GeneratorSheets being
+        used.""")
+
+    preference_fn = param.ClassSelector(DistributionStatisticFn,default=DSF_MaxValue(),
+            doc="""Function that will be used to analyze the distributions of unit responses.""")
+
+    __abstract = True
+
+
+    def __call__(self,**params):
+        """Measure the response to the specified pattern and store the data in each sheet."""
+
+        p=ParamOverrides(self,params)
+        x=FeatureMaps(self._feature_list(p),name="FeatureMaps_for_"+self.name,
+                      sheet_views_prefix=p.sheet_views_prefix)
+        static_params = dict([(s,p[s]) for s in p.static_parameters])
+        if p.duration is not None:
+            p.pattern_presenter.duration=p.duration
+        if p.apply_output_fns is not None:
+            p.pattern_presenter.apply_output_fns=p.apply_output_fns
+        p.pattern_presenter.generator_sheets=p.generator_sheets
+
+        x.collect_feature_responses(p.pattern_presenter,static_params,
+                                    p.display)
+
+        if p.subplot != "":
+            Subplotting.set_subplots(p.subplot,force=True)
+
+        return x._fullmatrix
+
+
+    def _feature_list(self,p):
+        """Return the list of features to vary; must be implemented by each subclass."""
+        raise NotImplementedError
+
+
+
+class SinusoidalMeasureResponseCommand(MeasureResponseCommand):
+    """Parameterized command for presenting sine gratings and measuring responses."""
+
+    pattern_presenter = param.Callable(instantiate=True,
+        default=PatternPresenter(pattern_generator=SineGrating()),doc="""
+        Callable object that will present a parameter-controlled pattern to a
+        set of Sheets.  By default, uses a SineGrating presented for a short
+        duration.  By convention, most Topographica example files
+        are designed to have a suitable activity pattern computed by
+        that time, but the duration will need to be changed for other
+        models that do not follow that convention.""")
+
+    frequencies = param.List(class_=float,default=[2.4],doc="Sine grating frequencies to test.")
+
+    num_phase = param.Integer(default=18,bounds=(1,None),softbounds=(1,48),
+                              doc="Number of phases to test.")
+
+    num_orientation = param.Integer(default=4,bounds=(1,None),softbounds=(1,24),
+                                    doc="Number of orientations to test.")
+
+    scale = param.Number(default=0.3)
+
+    preference_fn = param.ClassSelector(DistributionStatisticFn,default=DSF_WeightedAverage(),
+            doc="""Function that will be used to analyze the distributions of unit responses.""")
+
+    __abstract = True
+
+
+
+class PositionMeasurementCommand(MeasureResponseCommand):
+    """Parameterized command for measuring topographic position."""
+
+    divisions=param.Integer(default=6,bounds=(1,None),doc="""
+        The number of different positions to measure in X and in Y.""")
+
+    x_range=param.NumericTuple((-0.5,0.5),doc="""
+        The range of X values to test.""")
+
+    y_range=param.NumericTuple((-0.5,0.5),doc="""
+        The range of Y values to test.""")
+
+    size=param.Number(default=0.5,bounds=(0,None),doc="""
+        The size of the pattern to present.""")
+
+    pattern_presenter = param.Callable(
+        default=PatternPresenter(Gaussian(aspect_ratio=1.0)),doc="""
+        Callable object that will present a parameter-controlled
+        pattern to a set of Sheets.  For measuring position, the
+        pattern_presenter should be spatially localized, yet also able
+        to activate the appropriate neurons reliably.""")
+
+    static_parameters = param.List(default=["scale","offset","size"])
+
+    __abstract = True
+
+
+
+class SingleInputResponseCommand(MeasureResponseCommand):
+    """
+    A callable Parameterized command for measuring the response to input on a specified Sheet.
+
+    Note that at present the input is actually presented to all input sheets; the
+    specified Sheet is simply used to determine various parameters.  In the future,
+    it may be modified to draw the pattern on one input sheet only.
+    """
+    # CBERRORALERT: Need to alter PatternPresenter to accept an input sheet,
+    # to allow it to be presented on only one sheet.
+
+    input_sheet = param.ObjectSelector(
+        default=None,doc="""
+        Name of the sheet where input should be drawn.""")
+
+    scale = param.Number(default=30.0)
+
+    offset = param.Number(default=0.5)
+
+    # JABALERT: Presumably the size is overridden in the call, right?
+    pattern_presenter = param.Callable(
+        default=PatternPresenter(RawRectangle(size=0.1,aspect_ratio=1.0)))
+
+    static_parameters = param.List(default=["scale","offset","size"])
+
+    weighted_average = None # Disabled unused parameter
+
+    __abstract = True
+
+
+
+class FeatureCurveCommand(SinusoidalMeasureResponseCommand):
+    """A callable Parameterized command for measuring tuning curves."""
+
+    num_orientation = param.Integer(default=12)
+
+    sheet = param.ObjectSelector(
+        default=None,doc="""
+        Name of the sheet to use in measurements.""")
+
+    units = param.String(default='%',doc="""
+        Units for labeling the curve_parameters in figure legends.
+        The default is %, for use with contrast, but could be any
+        units (or the empty string).""")
+
+    # Make constant in subclasses?
+    x_axis = param.String(default='orientation',doc="""
+        Parameter to use for the x axis of tuning curves.""")
+
+    static_parameters = param.List(default=[])
+
+    # JABALERT: Might want to accept a list of values for a given
+    # parameter to make the simple case easier; then maybe could do
+    # the crossproduct of them?
+    curve_parameters=param.Parameter([{"contrast":30},{"contrast":60},{"contrast":80},{"contrast":90}],doc="""
+        List of parameter values for which to measure a curve.""")
+
+    __abstract = True
+
+    def __call__(self,**params):
+        """Measure the response to the specified pattern and store the data in each sheet."""
+        p=ParamOverrides(self,params)
+        self._compute_curves(p,p.sheet)
+
+
+    def _compute_curves(self,p,sheet,val_format='%s'):
+        """
+        Compute a set of curves for the specified sheet, using the
+        specified val_format to print a label for each value of a
+        curve_parameter.
+        """
+
+        x=FeatureCurves(self._feature_list(p),sheet=sheet,x_axis=self.x_axis)
+        for curve in p.curve_parameters:
+            static_params = dict([(s,p[s]) for s in p.static_parameters])
+            static_params.update(curve)
+            curve_label="; ".join([('%s = '+val_format+'%s') % (n.capitalize(),v,p.units) for n,v in curve.items()])
+            # JABALERT: Why is the feature list duplicated here?
+            x.collect_feature_responses(self._feature_list(p),p.pattern_presenter,static_params,curve_label,p.display)
+
+
+
+    def _feature_list(self,p):
+        return [Feature(name="phase",range=(0.0,2*pi),step=2*pi/p.num_phase,cyclic=True),
+                Feature(name="orientation",range=(0,pi),step=pi/p.num_orientation,cyclic=True),
+                Feature(name="frequency",values=p.frequencies)]
+
+
+    def _sheetview_unit(self,sheet,sheet_coord,map_name,default=0.0):
+        """Look up and return the value of a SheetView for a specified unit."""
         matrix_coords = sheet.sheet2matrixidx(*sheet_coord)
-
-        map_name = feature.capitalize() + "Preference"
 
         if(map_name in sheet.sheet_views):
             pref = sheet.sheet_views[map_name].view()[0]
@@ -1364,225 +1474,14 @@
         return val
 
 
-class MeasureResponseCommand(PatternPresentingCommand):
-    """Parameterized command for presenting input patterns and measuring responses."""
-
-    scale = param.Number(default=1.0,softbounds=(0.0,2.0),doc="""
-        Multiplicative strength of input pattern.""")
-
-    offset = param.Number(default=0.0,softbounds=(-1.0,1.0),doc="""
-        Additive offset to input pattern.""")
-
-    weighted_average= param.Boolean(default=True,doc="""
-        Whether to compute results using a weighted average, or just
-        discrete values.  A weighted average can give more precise
-        results, without being limited to a set of discrete values,
-        but the results can have systematic biases due to the
-        averaging, especially for non-cyclic parameters.""")
-
-    pattern_coordinator = param.Callable(default=None,instantiate=True,doc="""
-        Callable object that will present a parameter-controlled pattern to a
-        set of Sheets.  Needs to be supplied by a subclass or in the call.
-        The attributes duration and apply_output_fns (if non-None) will
-        be set on this object, and it should respect those if possible.""")
-
-    static_parameters = param.List(class_=str,default=["scale","offset"],doc="""
-        List of names of parameters of this class to pass to the
-        pattern_presenter as static parameters, i.e. values that
-        will be fixed to a single value during measurement.""")
-
-    subplot = param.String("",doc="""Name of map to register as a subplot, if any.""")
-
-    generator_sheets = param.List(default=[],doc="""
-        pattern_presenter.generator_sheets will be set to this value.
-        The default value of [] results in all GeneratorSheets being
-        used.""")
-
-    preference_fn = param.ClassSelector(DistributionStatisticFn,default=DSF_MaxValue(),
-            doc="""Function that will be used to analyze the distributions of unit responses.""")
-
-    presenter_cmd = param.Callable(default=None,instantiate=True,doc="""
-        """)
-
-    duration = param.Number(default=1.0)
-
-    __abstract = True
-
-
-    def __call__(self,**params):
-        """Measure the response to the specified pattern and store the data in each sheet."""
-        p=ParamOverrides(self,params,allow_extra_keywords=True)
-        static_params = dict([(s,p[s]) for s in p.static_parameters])
-        p.pattern_coordinator.generator_sheets=p.generator_sheets
-
-        fullmatrix = FeatureMaps(self._feature_list(p),static_params,pattern_coordinator=p.pattern_coordinator,
-                                 sheet_views_prefix=p.sheet_views_prefix,duration=p.duration,
-                                 presenter_cmd=p.presenter_cmd.instance(**p.extra_keywords()))
-
-        if p.subplot != "":
-            Subplotting.set_subplots(p.subplot,force=True)
-
-        return fullmatrix
-
-
-    def _feature_list(self,p):
-        """Return the list of features to vary; must be implemented by each subclass."""
-        raise NotImplementedError
-
-
-
-class SinusoidalMeasureResponseCommand(MeasureResponseCommand):
-    """Parameterized command for presenting sine gratings and measuring responses."""
-
-    pattern_coordinator = param.Callable(instantiate=True,
-        default=CoordinatedPatternGenerator(pattern_generator=SineGrating()),doc="""
-        Callable object that will present a parameter-controlled pattern to a
-        set of Sheets.  By default, uses a SineGrating presented for a short
-        duration.  By convention, most Topographica example files
-        are designed to have a suitable activity pattern computed by
-        that time, but the duration will need to be changed for other
-        models that do not follow that convention.""")
-
-    frequencies = param.List(class_=float,default=[2.4],doc="Sine grating frequencies to test.")
-
-    num_phase = param.Integer(default=18,bounds=(1,None),softbounds=(1,48),
-                              doc="Number of phases to test.")
-
-    num_orientation = param.Integer(default=4,bounds=(1,None),softbounds=(1,24),
-                                    doc="Number of orientations to test.")
-
-    scale = param.Number(default=0.3)
-
-    preference_fn = param.ClassSelector(DistributionStatisticFn,default=DSF_WeightedAverage(),
-            doc="""Function that will be used to analyze the distributions of unit responses.""")
-
-    __abstract = True
-
-
-
-class PositionMeasurementCommand(MeasureResponseCommand):
-    """Parameterized command for measuring topographic position."""
-
-    divisions=param.Integer(default=6,bounds=(1,None),doc="""
-        The number of different positions to measure in X and in Y.""")
-
-    x_range=param.NumericTuple((-0.5,0.5),doc="""
-        The range of X values to test.""")
-
-    y_range=param.NumericTuple((-0.5,0.5),doc="""
-        The range of Y values to test.""")
-
-    size=param.Number(default=0.5,bounds=(0,None),doc="""
-        The size of the pattern to present.""")
-
-    pattern_coordinator = param.Callable(
-        default=CoordinatedPatternGenerator(Gaussian(aspect_ratio=1.0)),doc="""
-        Callable object that will present a parameter-controlled
-        pattern to a set of Sheets.  For measuring position, the
-        pattern_presenter should be spatially localized, yet also able
-        to activate the appropriate neurons reliably.""")
-
-    static_parameters = param.List(default=["scale","offset","size"])
-
-    __abstract = True
-
-
-
-class SingleInputResponseCommand(MeasureResponseCommand):
-    """
-    A callable Parameterized command for measuring the response to input on a specified Sheet.
-
-    Note that at present the input is actually presented to all input sheets; the
-    specified Sheet is simply used to determine various parameters.  In the future,
-    it may be modified to draw the pattern on one input sheet only.
-    """
-    # CBERRORALERT: Need to alter CoordinatedPatternGenerator to accept an input sheet,
-    # to allow it to be presented on only one sheet.
-
-    input_sheet = param.ObjectSelector(
-        default=None,doc="""
-        Name of the sheet where input should be drawn.""")
-
-    scale = param.Number(default=30.0)
-
-    offset = param.Number(default=0.5)
-
-    # JABALERT: Presumably the size is overridden in the call, right?
-    pattern_coordinator = param.Callable(
-        default=CoordinatedPatternGenerator(RawRectangle(size=0.1,aspect_ratio=1.0)))
-
-    static_parameters = param.List(default=["scale","offset","size"])
-
-    weighted_average = None # Disabled unused parameter
-
-    __abstract = True
-
-
-
-class FeatureCurveCommand(SinusoidalMeasureResponseCommand):
-    """A callable Parameterized command for measuring tuning curves."""
-
-    num_orientation = param.Integer(default=12)
-
-    sheet = param.ObjectSelector(
-        default=None,doc="""
-        Name of the sheet to use in measurements.""")
-
-    units = param.String(default='%',doc="""
-        Units for labeling the curve_parameters in figure legends.
-        The default is %, for use with contrast, but could be any
-        units (or the empty string).""")
-
-    # Make constant in subclasses?
-    x_axis = param.String(default='orientation',doc="""
-        Parameter to use for the x axis of tuning curves.""")
-
-    static_parameters = param.List(default=[])
-
-    # JABALERT: Might want to accept a list of values for a given
-    # parameter to make the simple case easier; then maybe could do
-    # the crossproduct of them?
-    curve_parameters=param.Parameter([{"contrast":30},{"contrast":60},{"contrast":80},{"contrast":90}],doc="""
-        List of parameter values for which to measure a curve.""")
-        
-    __abstract = True
-
-    def __call__(self,**params):
-        """Measure the response to the specified pattern and store the data in each sheet."""
-        p=ParamOverrides(self,params,allow_extra_keywords=True)
-        self._compute_curves(p)
-
-
-    def _compute_curves(self,p,val_format='%s'):
-        """
-        Compute a set of curves for the specified sheet, using the
-        specified val_format to print a label for each value of a
-        curve_parameter.
-        """
-        for curve in p.curve_parameters:
-            static_params = dict([(s,p[s]) for s in p.static_parameters])
-            static_params.update(curve)
-            curve_label="; ".join([('%s = '+val_format+'%s') % (n.capitalize(),v,p.units) for n,v in curve.items()])
-            FeatureCurves(self._feature_list(p),static_params,pattern_coordinator=p.pattern_coordinator,x_axis=p.x_axis,curve_label=curve_label,
-                          presenter_cmd=p.presenter_cmd.instance(**p.extra_keywords()))
-
-
-
-    def _feature_list(self,p):
-        return [Feature(name="phase",range=(0.0,2*pi),step=2*pi/p.num_phase,cyclic=True),
-                Feature(name="orientation",range=(0,pi),step=pi/p.num_orientation,cyclic=True),
-                Feature(name="frequency",values=p.frequencies)]
-
-
-
 
 class UnitCurveCommand(FeatureCurveCommand):
     """
     Measures tuning curve(s) of particular unit(s).
     """
 
-    pattern_coordinator = param.Callable(
-        default=CoordinatedPatternGenerator(pattern_generator=SineGrating(mask_shape=Disk(smoothing=0.0,size=1.0)),
+    pattern_presenter = param.Callable(
+        default=PatternPresenter(pattern_generator=SineGrating(mask_shape=Disk(smoothing=0.0,size=1.0)),
                                  contrast_parameter="weber_contrast"))
 
     size=param.Number(default=0.5,bounds=(0,None),doc="""
@@ -1603,7 +1502,7 @@
     "FeatureMaps",
     "FeatureCurves",
     "Feature",
-    "CoordinatedPatternGenerator",
+    "PatternPresenter",
     "Subplotting",
     "MeasureResponseCommand",
     "SinusoidalMeasureResponseCommand",
